[package]
name = "cove"
version = "0.3.0"
edition = "2024"

[lib]
crate-type = ["lib", "staticlib", "cdylib"]
name = "cove"

[[bin]]
name = "uniffi-bindgen"
path = "src/bin/uniffi-bindgen.rs"

[features]
default = ["uniffi/cli"]

[workspace]
members = ["crates/macros", "crates/util", "crates/tap_card"]

[workspace.dependencies]
uniffi = { git = "https://github.com/mozilla/uniffi-rs", features = ["tokio"] }
bitcoin = { version = "0.32", features = ["serde"] }
rand = "0.9"
hex = "0.4.3"

pretty_assertions = "1.4.1"

[dependencies]
# cove crates
macros = { path = "./crates/macros" }
util = { path = "./crates/util" }
<<<<<<< HEAD
cove_nfc = { path = "./crates/cove_nfc" }
=======
tap_card = { path = "./crates/tap_card" }
>>>>>>> cfd28b38

# bdk / bitcoin
bdk_core = "0.4"
bdk_wallet = { version = "1.1", features = ["keys-bip39", "file_store", "rusqlite"] }
bip39 = { version = "2.0.0", features = ["zeroize"] }

# bitcoin nodes
bdk_esplora = { version = "0.20", features = ["async-https", "tokio"] }
bdk_electrum = { version = "0.21", features = ["use-rustls-ring"], default-features = false }
# bdk_bitcoind_rpc = { version = "0.12", features = [] }

# store bdk wallet data
bdk_file_store = { version = "0.18.0" }
bdk_chain = { version = "0.21.0" }

# import / export hardware wallet public keys
pubport = { version = "0.3.1", features = [] }

# bip329 labels
bip329 = { version = "0.4.0" }

# bitcoin
bitcoin = { version = "0.32", features = ["serde"] }

# tapsigner / satscard
rust-cktap = { git = "https://github.com/bitcoinppl/rust-cktap" }

# actors
act-zero = { version = "0.4.0", features = ["default-tokio"] }
act-zero-ext = { version = "0.1.0", git = "https://github.com/praveenperera/act-zero-ext" }

# async 
tokio = { version = "1.38", features = ["rt"] }
async-trait = "0.1.81"
futures = "0.3.30"
tryhard = "0.5"

# crypto
rand = "0.9"
zeroize = "1.8.1"

# hashing
sha2 = "0.10.8"
argon2 = { version = "0.5.0", features = ["password-hash"] }

# concurrency
crossbeam = "0.8.4"
parking_lot = { version = "0.12.1", features = ["deadlock_detection"] }
once_cell = "1.19.0"

# error handling
eyre = "0.6"
thiserror = "2.0"

# logging
tracing = "0.1"
tracing-subscriber = { version = "0.3", features = ["env-filter"] }
tracing-log = "0.2"

# dirs
dirs = "6.0"

# database
redb = "2.1"

# ids
nid = "3.0"

# derive stuff
derive_more = { version = "2.0", features = [
    "display",
    "add",
    "mul",
    "from",
    "into",
    "as_ref",
    "from_str",
    "deref",
    "deref_mut",
] }
strum = { version = "0.27", features = ["derive"] }

# helpers / utils / exts
tap = "1.0.1"
itertools = "0.14"

# time 
jiff = { version = "0.2", features = [] }

# ser/de
serde = { version = "1.0.203", features = ["derive"] }
serde_json = "1.0"
cbor4ii = { version = "1.0", features = ["serde1"] }
serde_urlencoded = "0.7"

zerocopy = { version = "0.8", features = ["derive"] }
uniffi = { workspace = true, features = ["tokio"] }

# bit manipulation# bindings
num-bigint = "0.4"
bitvec = "1.0"

# url parsing
url = "2.5"

# encryption
chacha20poly1305 = "0.10.1"

# fast hashmap
ahash = "0.8.11"

# fmt currency
numfmt = { git = "https://github.com/bitcoinppl/numfmt" }

# http client
reqwest = { version = "0.12", features = ["json"] }

# qr
# static link libz-sys
libz-sys = { version = "1.1", features = ["static"] }
bbqr = { version = "0.3", default-features = false }

# hex / base64
hex = "0.4.3"
base64 = "0.22.0"
data-encoding = "2.8.0"

# parsing
winnow = { version = "0.7", features = ["simd"] }
memchr = "2.7"

# sync
arc-swap = "1.7"

# macros
paste = "1.0"


[build-dependencies]
uniffi = { workspace = true, features = ["build"] }
# uniffi = { version = "0.29.0", features = ["build"] }

[dev-dependencies]
tempfile = "3.19"
pretty_assertions = "1.4.1"

tokio = { version = "1.43", features = ["rt", "test-util", "macros"] }
uniffi = { workspace = true, features = ["bindgen-tests"] }


[profile.release]
codegen-units = 1   # Reduce number of codegen units to increase optimizations.
strip = "debuginfo"

[profile.release-smaller]
inherits = "release"
opt-level = 'z'      # Optimize for size.
lto = true           # Enable Link Time Optimization
codegen-units = 1    # Reduce number of codegen units to increase optimizations.
panic = "abort"      # Abort on panic
strip = "debuginfo"<|MERGE_RESOLUTION|>--- conflicted
+++ resolved
@@ -29,11 +29,8 @@
 # cove crates
 macros = { path = "./crates/macros" }
 util = { path = "./crates/util" }
-<<<<<<< HEAD
 cove_nfc = { path = "./crates/cove_nfc" }
-=======
 tap_card = { path = "./crates/tap_card" }
->>>>>>> cfd28b38
 
 # bdk / bitcoin
 bdk_core = "0.4"
