use std::{
    sync::{Arc, LazyLock},
    time::Duration,
};

use arc_swap::ArcSwap;
use eyre::{Context as _, Result};
use jiff::Timestamp;
use serde::{Deserialize, Serialize};
use tracing::{error, warn};

use crate::{database::Database, fiat::FiatCurrency, transaction::Amount};
use cove_macros::impl_default_for;

use super::historical::HistoricalPricesResponse;

use super::historical::HistoricalPricesResponse;

const CURRENCY_URL: &str = "https://mempool.space/api/v1/prices";
const HISTORICAL_PRICES_URL: &str = "https://mempool.space/api/v1/historical-price";

const ONE_MIN: u64 = 60;

// Global client for getting prices
pub static FIAT_CLIENT: LazyLock<FiatClient> = LazyLock::new(FiatClient::new);

pub static PRICES: LazyLock<ArcSwap<Option<PriceResponse>>> =
    LazyLock::new(|| ArcSwap::from_pointee(None));

#[derive(Debug, Clone, uniffi::Object)]
pub struct FiatClient {
    url: String,
    client: reqwest::Client,
    wait_before_new_prices: u64,
}

#[derive(
    Debug, Copy, Clone, Serialize, Deserialize, PartialEq, Eq, PartialOrd, Ord, uniffi::Object,
)]
#[serde(rename_all = "UPPERCASE")]
pub struct PriceResponse {
    #[serde(rename = "time")]
    pub time: u64,
    pub usd: u64,
    pub eur: u64,
    pub gbp: u64,
    pub cad: u64,
    pub chf: u64,
    pub aud: u64,
    pub jpy: u64,
}

#[uniffi::export]
impl PriceResponse {
    pub fn get(&self) -> u64 {
        let currency = Database::global()
            .global_config
            .fiat_currency()
            .unwrap_or_default();

        self.get_for_currency(currency)
    }

    pub fn get_for_currency(&self, currency: FiatCurrency) -> u64 {
        match currency {
            FiatCurrency::Usd => self.usd,
            FiatCurrency::Eur => self.eur,
            FiatCurrency::Gbp => self.gbp,
            FiatCurrency::Cad => self.cad,
            FiatCurrency::Chf => self.chf,
            FiatCurrency::Aud => self.aud,
            FiatCurrency::Jpy => self.jpy,
        }
    }
}

impl_default_for!(FiatClient);

impl FiatClient {
    fn new() -> Self {
        Self {
            url: CURRENCY_URL.to_string(),
            client: reqwest::Client::new(),
            wait_before_new_prices: ONE_MIN,
        }
    }

    #[allow(dead_code)]
    fn new_with_url(url: String) -> Self {
        Self {
            url,
            client: reqwest::Client::new(),
            wait_before_new_prices: ONE_MIN,
        }
    }

    /// Get historical price and exchange rates for a specific timestamp
    /// - timestamp: Unix timestamp in seconds for which to get the price
    pub async fn historical_prices(
<<<<<<< HEAD
        &self,
        timestamp: u64,
    ) -> Result<HistoricalPricesResponse, reqwest::Error> {
        let url = format!("{}?timestamp={}", HISTORICAL_PRICES_URL, timestamp);

        let response = self.client.get(&url).send().await?;
        let historical_prices: HistoricalPricesResponse = response.json().await?;

        Ok(historical_prices)
    }

    /// Get historical price for Bitcoin in the requested currency at a given timestamp
    pub async fn historical_price_for_currency(
        &self,
        timestamp: u64,
        currency: FiatCurrency,
    ) -> Result<Option<f32>, reqwest::Error> {
        let historical_data = self.historical_prices(timestamp).await?;
        Ok(historical_data.for_currency(currency))
    }

    /// Convert the BTC amount to the requested currency using a historical price
    pub async fn historical_value_in_currency(
        &self,
        amount: Amount,
        currency: FiatCurrency,
        timestamp: u64,
    ) -> Result<Option<f64>, reqwest::Error> {
        let btc = amount.as_btc();
        let price = self
            .historical_price_for_currency(timestamp, currency)
            .await?;

        if price.is_none() {
            return Ok(None);
        }

        let value_in_currency = btc * price.expect("price is some") as f64;
        Ok(Some(value_in_currency))
=======
        &self,
        timestamp: u64,
    ) -> Result<HistoricalPricesResponse, reqwest::Error> {
        let url = format!("{}?timestamp={}", HISTORICAL_PRICES_URL, timestamp);

        let response = self.client.get(&url).send().await?;
        let historical_prices: HistoricalPricesResponse = response.json().await?;

        Ok(historical_prices)
>>>>>>> 8f445b42
    }

    /// Get the current price for a currency
    pub async fn prices(&self) -> Result<PriceResponse, reqwest::Error> {
        if let Some(prices) = PRICES.load().as_ref() {
            let now_secs = Timestamp::now().as_second() as u64;
            if now_secs - prices.time < self.wait_before_new_prices {
                return Ok(*prices);
            }
        }

        let response = self.client.get(&self.url).send().await?;
        let prices: PriceResponse = response.json().await?;

        // update global prices
        if let Err(error) = update_prices(prices) {
            error!("unable to update prices: {error:?}");
        }

        Ok(prices)
    }

    /// Get the current price for a currency
    async fn price_for(&self, currency: FiatCurrency) -> Result<u64, reqwest::Error> {
        let prices = self.prices().await?;

        let price = match currency {
            FiatCurrency::Usd => prices.usd,
            FiatCurrency::Eur => prices.eur,
            FiatCurrency::Gbp => prices.gbp,
            FiatCurrency::Cad => prices.cad,
            FiatCurrency::Chf => prices.chf,
            FiatCurrency::Aud => prices.aud,
            FiatCurrency::Jpy => prices.jpy,
        };

        Ok(price)
    }

    /// Convert the BTC amount to the requested currency using the current price
    pub async fn current_value_in_currency(
        &self,
        amount: Amount,
        currency: FiatCurrency,
    ) -> Result<f64, reqwest::Error> {
        let btc = amount.as_btc();
        let price = self.price_for(currency).await?;
        let value_in_currency = btc * price as f64;

        Ok(value_in_currency)
    }
}

/// Get prices from the server, and save them in the database and cache in memory
pub async fn init_prices() -> Result<()> {
    let fiat_client = &FIAT_CLIENT;

    let prices = tryhard::retry_fn(|| fiat_client.prices())
        .retries(20)
        .exponential_backoff(Duration::from_millis(10))
        .max_delay(Duration::from_secs(5))
        .await;

    match prices {
        Ok(prices) => {
            PRICES.swap(Arc::new(Some(prices)));

            let db = Database::global();
            db.global_cache
                .set_prices(prices)
                .context("unable to set prices")?;
        }

        Err(error) => {
            warn!("Unable to get prices: {error:?}, using last known prices");
            let db = Database::global();

            if let Some(prices) = db.global_cache.get_prices()? {
                PRICES.swap(Arc::new(Some(prices)));
            }
        }
    }

    Ok(())
}

/// update price in database and cache
fn update_prices(prices: PriceResponse) -> Result<()> {
    PRICES.swap(Arc::new(Some(prices)));

    let db = Database::global();
    db.global_cache
        .set_prices(prices)
        .context("unable to save prices to the database")?;

    Ok(())
}

/// Update prices if needed
pub async fn update_prices_if_needed() -> Result<()> {
    if let Some(prices) = PRICES.load().as_ref() {
        let now_secs = Timestamp::now().as_second() as u64;
        if now_secs - prices.time < ONE_MIN {
            return Ok(());
        }
    }

    let fiat_client = &FIAT_CLIENT;
    let prices = tryhard::retry_fn(|| fiat_client.prices())
        .retries(5)
        .exponential_backoff(Duration::from_millis(10))
        .max_delay(Duration::from_secs(1))
        .await?;

    update_prices(prices)?;

    Ok(())
}

mod ffi {
    use tracing::error;

    #[uniffi::export]
    async fn update_prices_if_needed() {
        if let Err(error) = crate::fiat::client::update_prices_if_needed().await {
            error!("unable to update prices: {error:?}");
        }
    }
}

#[cfg(test)]
mod tests {
    use super::*;
    use crate::transaction::Amount;

    #[tokio::test]
    async fn run_all_tests() {
        test_get_prices().await;
        test_get_price_for().await;
        test_get_value_in_usd().await;
        test_get_value_in_usd_with_currency().await;
        test_get_historical_prices().await;
        test_historical_price_at_time().await;
    }

    async fn test_get_prices() {
        crate::database::delete_database();
        let fiat_client = &FIAT_CLIENT;
        let fiat = fiat_client.prices().await.unwrap();
        assert!(fiat.usd > 0);
    }

    async fn test_get_price_for() {
        crate::database::delete_database();
        let fiat_client = &FIAT_CLIENT;
        let fiat = fiat_client.price_for(FiatCurrency::Usd).await.unwrap();
        assert!(fiat > 0);
    }

    async fn test_get_value_in_usd() {
        crate::database::delete_database();
        let fiat_client = &FIAT_CLIENT;
        let fiat = fiat_client.prices().await.unwrap();
        let value_in_usd = fiat_client
            .current_value_in_currency(Amount::one_btc(), FiatCurrency::Usd)
            .await
            .unwrap();

        assert_eq!(value_in_usd, fiat.usd as f64);
    }

    async fn test_get_value_in_usd_with_currency() {
        crate::database::delete_database();
        let fiat_client = &FIAT_CLIENT;
        let fiat = fiat_client.prices().await.unwrap();

        let half_a_btc = Amount::from_sat(50_000_000);
        let value_in_usd = fiat_client
            .current_value_in_currency(half_a_btc, FiatCurrency::Usd)
            .await
            .unwrap();

        assert_eq!(value_in_usd, (fiat.usd as f64) / 2.0);
    }

    async fn test_get_historical_prices() {
        let fiat_client = &FIAT_CLIENT;

        // Get historical prices for current timestamp
        let now = Timestamp::now().as_second() as u64;

        let historical_prices = fiat_client.historical_prices(now).await.unwrap();

        // Verify we got some price data
        assert!(!historical_prices.prices.is_empty());

        // Verify the prices have a valid timestamp
        for price in &historical_prices.prices {
            assert!(price.time > 0);
            assert!(price.usd > 0.0);
            assert!(price.eur > 0.0);
            assert!(price.gbp > 0.0);
            assert!(price.cad > 0.0);
            assert!(price.chf > 0.0);
            assert!(price.aud > 0.0);
            assert!(price.jpy > 0.0);
        }
    }

    async fn test_historical_price_at_time() {
        let fiat_client = &FIAT_CLIENT;

        // Use a known timestamp (now - 12 hours)
        let timestamp = Timestamp::now().as_second() as u64 - (12 * 60 * 60);

        // Test for USD
<<<<<<< HEAD
        let price_usd = fiat_client
            .historical_price_for_currency(timestamp, FiatCurrency::Usd)
            .await
            .unwrap();

        assert!(price_usd.is_some());
        let price_usd = price_usd.unwrap();
        assert!(price_usd > 0.0);

        // Test for EUR
        let price_eur = fiat_client
            .historical_price_for_currency(timestamp, FiatCurrency::Eur)
            .await
            .unwrap();

        assert!(price_eur.is_some());
        let price_eur = price_eur.unwrap();
=======
        let historical_prices = fiat_client.historical_prices(timestamp).await.unwrap();
        let historical_prices = historical_prices.prices.first().unwrap();

        let price_usd = historical_prices.usd;
        assert!(price_usd > 0.0);

        // Test for EUR
        let price_eur = historical_prices.eur;
>>>>>>> 8f445b42
        assert!(price_eur > 0.0);
    }
}

#[uniffi::export]
fn prices_are_equal(lhs: Arc<PriceResponse>, rhs: Arc<PriceResponse>) -> bool {
    lhs == rhs
}<|MERGE_RESOLUTION|>--- conflicted
+++ resolved
@@ -11,8 +11,6 @@
 
 use crate::{database::Database, fiat::FiatCurrency, transaction::Amount};
 use cove_macros::impl_default_for;
-
-use super::historical::HistoricalPricesResponse;
 
 use super::historical::HistoricalPricesResponse;
 
@@ -97,7 +95,6 @@
     /// Get historical price and exchange rates for a specific timestamp
     /// - timestamp: Unix timestamp in seconds for which to get the price
     pub async fn historical_prices(
-<<<<<<< HEAD
         &self,
         timestamp: u64,
     ) -> Result<HistoricalPricesResponse, reqwest::Error> {
@@ -107,47 +104,6 @@
         let historical_prices: HistoricalPricesResponse = response.json().await?;
 
         Ok(historical_prices)
-    }
-
-    /// Get historical price for Bitcoin in the requested currency at a given timestamp
-    pub async fn historical_price_for_currency(
-        &self,
-        timestamp: u64,
-        currency: FiatCurrency,
-    ) -> Result<Option<f32>, reqwest::Error> {
-        let historical_data = self.historical_prices(timestamp).await?;
-        Ok(historical_data.for_currency(currency))
-    }
-
-    /// Convert the BTC amount to the requested currency using a historical price
-    pub async fn historical_value_in_currency(
-        &self,
-        amount: Amount,
-        currency: FiatCurrency,
-        timestamp: u64,
-    ) -> Result<Option<f64>, reqwest::Error> {
-        let btc = amount.as_btc();
-        let price = self
-            .historical_price_for_currency(timestamp, currency)
-            .await?;
-
-        if price.is_none() {
-            return Ok(None);
-        }
-
-        let value_in_currency = btc * price.expect("price is some") as f64;
-        Ok(Some(value_in_currency))
-=======
-        &self,
-        timestamp: u64,
-    ) -> Result<HistoricalPricesResponse, reqwest::Error> {
-        let url = format!("{}?timestamp={}", HISTORICAL_PRICES_URL, timestamp);
-
-        let response = self.client.get(&url).send().await?;
-        let historical_prices: HistoricalPricesResponse = response.json().await?;
-
-        Ok(historical_prices)
->>>>>>> 8f445b42
     }
 
     /// Get the current price for a currency
@@ -364,25 +320,6 @@
         let timestamp = Timestamp::now().as_second() as u64 - (12 * 60 * 60);
 
         // Test for USD
-<<<<<<< HEAD
-        let price_usd = fiat_client
-            .historical_price_for_currency(timestamp, FiatCurrency::Usd)
-            .await
-            .unwrap();
-
-        assert!(price_usd.is_some());
-        let price_usd = price_usd.unwrap();
-        assert!(price_usd > 0.0);
-
-        // Test for EUR
-        let price_eur = fiat_client
-            .historical_price_for_currency(timestamp, FiatCurrency::Eur)
-            .await
-            .unwrap();
-
-        assert!(price_eur.is_some());
-        let price_eur = price_eur.unwrap();
-=======
         let historical_prices = fiat_client.historical_prices(timestamp).await.unwrap();
         let historical_prices = historical_prices.prices.first().unwrap();
 
@@ -391,7 +328,6 @@
 
         // Test for EUR
         let price_eur = historical_prices.eur;
->>>>>>> 8f445b42
         assert!(price_eur > 0.0);
     }
 }
