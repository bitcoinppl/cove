--- conflicted
+++ resolved
@@ -18,8 +18,6 @@
 import org.bitcoinppl.cove.findActivity
 
 /**
-<<<<<<< HEAD
-=======
  * Forces light status bar icons (white icons) for screens with dark backgrounds
  * like midnightBlue. Uses SideEffect to continuously enforce this on every recomposition,
  * which handles theme changes correctly.
@@ -39,7 +37,6 @@
 }
 
 /**
->>>>>>> ebce2cfb
  * Extension to check if the current ColorScheme is light mode.
  * Uses surface luminance to reliably detect theme (works with dynamic colors).
  */
@@ -98,11 +95,7 @@
         SideEffect {
             view.context.findActivity()?.let { activity ->
                 val window = activity.window
-<<<<<<< HEAD
-                WindowCompat.getInsetsController(window, view).isAppearanceLightStatusBars = darkTheme
-=======
                 WindowCompat.getInsetsController(window, view).isAppearanceLightStatusBars = !darkTheme
->>>>>>> ebce2cfb
             }
         }
     }
