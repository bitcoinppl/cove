package org.bitcoinppl.cove.sidebar

import androidx.compose.foundation.Image
import androidx.compose.foundation.background
import androidx.compose.foundation.clickable
import androidx.compose.foundation.layout.Arrangement
import androidx.compose.foundation.layout.Box
import androidx.compose.foundation.layout.Column
import androidx.compose.foundation.layout.Row
import androidx.compose.foundation.layout.Spacer
import androidx.compose.foundation.layout.fillMaxHeight
import androidx.compose.foundation.layout.fillMaxWidth
import androidx.compose.foundation.layout.height
import androidx.compose.foundation.layout.padding
import androidx.compose.foundation.layout.size
import androidx.compose.foundation.layout.width
import androidx.compose.foundation.lazy.LazyColumn
import androidx.compose.foundation.lazy.items
import androidx.compose.foundation.shape.CircleShape
import androidx.compose.foundation.shape.RoundedCornerShape
import androidx.compose.material.icons.Icons
import androidx.compose.material.icons.filled.Add
import androidx.compose.material.icons.filled.Nfc
import androidx.compose.material.icons.filled.Settings
import androidx.compose.material3.HorizontalDivider
import androidx.compose.material3.Icon
import androidx.compose.material3.IconButton
import androidx.compose.material3.Text
import androidx.compose.runtime.Composable
import androidx.compose.runtime.rememberCoroutineScope
import androidx.compose.ui.Alignment
import androidx.compose.ui.Modifier
import androidx.compose.ui.draw.clip
import androidx.compose.ui.graphics.Color
import androidx.compose.ui.res.painterResource
import androidx.compose.ui.text.font.FontWeight
import androidx.compose.ui.text.style.TextOverflow
import androidx.compose.ui.unit.dp
import androidx.compose.ui.unit.sp
import kotlinx.coroutines.delay
import kotlinx.coroutines.launch
import org.bitcoinppl.cove.AppManager
import org.bitcoinppl.cove.R
import org.bitcoinppl.cove.ui.theme.CoveColor
import org.bitcoinppl.cove_core.Route
import org.bitcoinppl.cove_core.RouteFactory
import org.bitcoinppl.cove_core.SettingsRoute
import org.bitcoinppl.cove_core.WalletColor
import org.bitcoinppl.cove_core.WalletMetadata

@Composable
fun SidebarView(
    app: AppManager,
    modifier: Modifier = Modifier,
) {
    val coroutineScope = rememberCoroutineScope()

<<<<<<< HEAD
    var wallets by remember { mutableStateOf(emptyList<WalletMetadata>()) }

    LaunchedEffect(app.isSidebarVisible, app.routeId) {
        wallets =
            try {
                Database().wallets().all()
            } catch (e: Exception) {
                emptyList()
            }
    }

=======
>>>>>>> 93ca2941
    Column(
        modifier =
            modifier
                .width(280.dp)
                .fillMaxHeight()
                .background(CoveColor.midnightBlue)
                .padding(20.dp),
        verticalArrangement = Arrangement.spacedBy(0.dp),
    ) {
        // header with icon and NFC button
        Row(
            modifier = Modifier.fillMaxWidth(),
            horizontalArrangement = Arrangement.SpaceBetween,
            verticalAlignment = Alignment.CenterVertically,
        ) {
            Image(
                painter = painterResource(id = R.drawable.cove_logo),
                contentDescription = "Cove",
                modifier =
                    Modifier
                        .size(65.dp)
                        .clip(CircleShape),
            )

            IconButton(
                onClick = {
                    app.isSidebarVisible = false
                    // TODO: implement NFC scanning
                    // app.nfcReader.scan()
                },
            ) {
                Icon(
                    imageVector = Icons.Default.Nfc,
                    contentDescription = "NFC Scan",
                    tint = Color.White,
                    modifier = Modifier.size(24.dp),
                )
            }
        }

        Spacer(modifier = Modifier.height(22.dp))

        HorizontalDivider(
            color = Color.White.copy(alpha = 0.5f),
            thickness = 1.dp,
        )

        Spacer(modifier = Modifier.height(22.dp))

        // my wallets header
        Text(
            text = "My Wallets",
            color = Color.White,
            fontSize = 17.sp,
            fontWeight = FontWeight.Medium,
        )

        Spacer(modifier = Modifier.height(12.dp))

        // wallet list
        LazyColumn(
            modifier = Modifier.weight(1f),
            verticalArrangement = Arrangement.spacedBy(12.dp),
        ) {
            items(app.wallets) { wallet ->
                WalletItem(
                    wallet = wallet,
                    onClick = {
                        app.isSidebarVisible = false
                        coroutineScope.launch {
                            delay(300)
                            app.rust.selectWallet(wallet.id)
                        }
                    },
                )
            }
        }

        Spacer(modifier = Modifier.height(16.dp))

        HorizontalDivider(
            color = CoveColor.coveLightGray.copy(alpha = 0.5f),
            thickness = 1.dp,
        )

        Spacer(modifier = Modifier.height(32.dp))

        // add wallet button
        Row(
            modifier =
                Modifier
                    .fillMaxWidth()
                    .clickable {
                        app.isSidebarVisible = false
                        coroutineScope.launch {
                            delay(300)
                            if (app.wallets.isEmpty()) {
                                app.resetRoute(RouteFactory().newWalletSelect())
                            } else {
                                app.pushRoute(RouteFactory().newWalletSelect())
                            }
                        }
                    }.padding(vertical = 8.dp),
            horizontalArrangement = Arrangement.spacedBy(20.dp),
            verticalAlignment = Alignment.CenterVertically,
        ) {
            Icon(
                imageVector = Icons.Default.Add,
                contentDescription = null,
                tint = Color.White,
                modifier = Modifier.size(24.dp),
            )
            Text(
                text = "Add Wallet",
                color = Color.White,
                fontSize = 17.sp,
            )
        }

        Spacer(modifier = Modifier.height(22.dp))

        // settings button
        Row(
            modifier =
                Modifier
                    .fillMaxWidth()
                    .clickable {
                        app.isSidebarVisible = false
                        coroutineScope.launch {
                            delay(300)
                            app.pushRoute(Route.Settings(SettingsRoute.Main))
                        }
                    }.padding(vertical = 8.dp),
            horizontalArrangement = Arrangement.spacedBy(20.dp),
            verticalAlignment = Alignment.CenterVertically,
        ) {
            Icon(
                imageVector = Icons.Default.Settings,
                contentDescription = null,
                tint = Color.White,
                modifier = Modifier.size(24.dp),
            )
            Text(
                text = "Settings",
                color = Color.White,
                fontSize = 17.sp,
            )
        }
    }
}

@Composable
private fun WalletItem(
    wallet: WalletMetadata,
    onClick: () -> Unit,
) {
    Row(
        modifier =
            Modifier
                .fillMaxWidth()
                .clip(RoundedCornerShape(10.dp))
                .background(CoveColor.coveLightGray.copy(alpha = 0.06f))
                .clickable(onClick = onClick)
                .padding(16.dp),
        horizontalArrangement = Arrangement.spacedBy(10.dp),
        verticalAlignment = Alignment.CenterVertically,
    ) {
        // color indicator
        Box(
            modifier =
                Modifier
                    .size(8.dp)
                    .clip(CircleShape)
                    .background(wallet.color.toComposeColor()),
        )

        // wallet name
        Text(
            text = wallet.name ?: "Wallet",
            color = Color.White,
            fontSize = 17.sp,
            maxLines = 1,
            overflow = TextOverflow.Ellipsis,
            modifier = Modifier.weight(1f),
        )
    }
}

// convert wallet color to compose color
private fun WalletColor.toComposeColor(): Color =
    when (this) {
        is WalletColor.Red -> CoveColor.pastelRed
        is WalletColor.Blue -> CoveColor.pastelBlue
        is WalletColor.Green -> CoveColor.walletGreen
        is WalletColor.Yellow -> CoveColor.pastelYellow
        is WalletColor.Orange -> CoveColor.beige
        is WalletColor.Purple -> CoveColor.walletColorPurple
        is WalletColor.Pink -> CoveColor.walletColorLightRed
        is WalletColor.CoolGray -> CoveColor.almostGray
        is WalletColor.WBeige -> CoveColor.beige
        is WalletColor.WPastelBlue -> CoveColor.pastelBlue
        is WalletColor.WPastelNavy -> CoveColor.pastelNavy
        is WalletColor.WPastelRed -> CoveColor.pastelRed
        is WalletColor.WPastelYellow -> CoveColor.pastelYellow
        is WalletColor.WLightMint -> CoveColor.lightMint
        is WalletColor.WPastelTeal -> CoveColor.pastelTeal
        is WalletColor.WLightPastelYellow -> CoveColor.lightPastelYellow
        is WalletColor.WAlmostGray -> CoveColor.almostGray
        is WalletColor.WAlmostWhite -> CoveColor.almostWhite
        is WalletColor.Custom -> Color.Gray
    }<|MERGE_RESOLUTION|>--- conflicted
+++ resolved
@@ -55,20 +55,6 @@
 ) {
     val coroutineScope = rememberCoroutineScope()
 
-<<<<<<< HEAD
-    var wallets by remember { mutableStateOf(emptyList<WalletMetadata>()) }
-
-    LaunchedEffect(app.isSidebarVisible, app.routeId) {
-        wallets =
-            try {
-                Database().wallets().all()
-            } catch (e: Exception) {
-                emptyList()
-            }
-    }
-
-=======
->>>>>>> 93ca2941
     Column(
         modifier =
             modifier
