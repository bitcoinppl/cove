--- conflicted
+++ resolved
@@ -48,10 +48,7 @@
 import org.bitcoinppl.cove.AppManager
 import org.bitcoinppl.cove.R
 import org.bitcoinppl.cove.ui.theme.CoveColor
-<<<<<<< HEAD
-=======
 import org.bitcoinppl.cove.ui.theme.ForceLightStatusBarIcons
->>>>>>> 202b5d98
 import org.bitcoinppl.cove.ui.theme.title3
 import org.bitcoinppl.cove.utils.intoRoute
 import org.bitcoinppl.cove.views.DashDotsIndicator
@@ -182,11 +179,7 @@
                     )
 
                     Column(
-<<<<<<< HEAD
-                        verticalArrangement = Arrangement.spacedBy(12.dp),
-=======
                         verticalArrangement = Arrangement.spacedBy(16.dp),
->>>>>>> 202b5d98
                         modifier = Modifier.fillMaxWidth(),
                     ) {
                         ImageButton(
