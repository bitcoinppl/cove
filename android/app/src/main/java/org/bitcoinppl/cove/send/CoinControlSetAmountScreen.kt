--- conflicted
+++ resolved
@@ -50,21 +50,15 @@
 import org.bitcoinppl.cove.TaggedItem
 import org.bitcoinppl.cove.sheets.FeeRateSelectorSheet
 import org.bitcoinppl.cove.ui.theme.CoveColor
-<<<<<<< HEAD
-=======
 import org.bitcoinppl.cove.ui.theme.ForceLightStatusBarIcons
 import org.bitcoinppl.cove.ui.theme.coveColors
->>>>>>> 202b5d98
 import org.bitcoinppl.cove.views.AutoSizeText
 import org.bitcoinppl.cove.views.BalanceAutoSizeText
 import org.bitcoinppl.cove.views.ImageButton
 import org.bitcoinppl.cove_core.MultiFormat
 import org.bitcoinppl.cove_core.SendFlowManagerAction
-<<<<<<< HEAD
-=======
 import org.bitcoinppl.cove_core.SetAmountFocusField
 import org.bitcoinppl.cove_core.types.addressStringSpacedOut
->>>>>>> 202b5d98
 
 @OptIn(ExperimentalMaterial3Api::class)
 @Composable
@@ -236,11 +230,8 @@
                             when (multiFormat) {
                                 is MultiFormat.Address -> {
                                     sendFlowManager.enteringAddress = multiFormat.v1.address().string()
-<<<<<<< HEAD
-=======
                                     // clear focus to show formatted address
                                     presenter.focusField = null
->>>>>>> 202b5d98
                                 }
                                 else -> {
                                     app.alertState =
@@ -376,28 +367,20 @@
             verticalAlignment = Alignment.Bottom,
         ) {
             Box(modifier = Modifier.weight(1f), contentAlignment = Alignment.Center) {
-<<<<<<< HEAD
-=======
                 // offset to compensate for unit dropdown (matches iOS)
                 val configuration = LocalConfiguration.current
                 val screenWidthDp = configuration.screenWidthDp.dp
                 val amountOffset =
                     if (denomination.lowercase() == "btc") screenWidthDp * 0.10f else screenWidthDp * 0.11f
 
->>>>>>> 202b5d98
                 BalanceAutoSizeText(
                     text = amount,
                     color = MaterialTheme.colorScheme.onSurface,
                     baseFontSize = 48.sp,
                     minimumScaleFactor = 0.01f,
                     fontWeight = FontWeight.Bold,
-<<<<<<< HEAD
-                    textAlign = TextAlign.Right,
-                    modifier = Modifier.fillMaxWidth(),
-=======
                     textAlign = TextAlign.Center,
                     modifier = Modifier.fillMaxWidth().offset(x = amountOffset),
->>>>>>> 202b5d98
                 )
             }
             Spacer(Modifier.width(32.dp))
