--- conflicted
+++ resolved
@@ -38,10 +38,7 @@
 import androidx.compose.ui.draw.clip
 import androidx.compose.ui.graphics.asImageBitmap
 import androidx.compose.ui.layout.ContentScale
-<<<<<<< HEAD
-=======
 import androidx.compose.ui.platform.LocalConfiguration
->>>>>>> f4c31d89
 import androidx.compose.ui.text.font.FontWeight
 import androidx.compose.ui.text.style.TextAlign
 import androidx.compose.ui.unit.dp
@@ -110,11 +107,7 @@
     val minHeight = screenHeightDp * 0.6f
 
     Column(
-<<<<<<< HEAD
-        modifier = Modifier.fillMaxWidth().heightIn(min = 500.dp).then(modifier),
-=======
         modifier = Modifier.fillMaxWidth().heightIn(min = minHeight).then(modifier),
->>>>>>> f4c31d89
         horizontalAlignment = Alignment.CenterHorizontally,
     ) {
         Text(
