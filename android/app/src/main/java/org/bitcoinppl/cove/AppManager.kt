--- conflicted
+++ resolved
@@ -1,6 +1,4 @@
 package org.bitcoinppl.cove
-
-private const val WALLET_MODE_CHANGE_DELAY_MS = 250L
 
 import androidx.compose.runtime.Stable
 import androidx.compose.runtime.getValue
@@ -559,10 +557,6 @@
 
                     is AppStateReconcileMessage.FiatPricesChanged -> {
                         prices = message.v1
-<<<<<<< HEAD
-                        walletManager?.updateFiatBalance()
-=======
->>>>>>> 202b5d98
                     }
 
                     is AppStateReconcileMessage.FeesChanged -> {
@@ -589,11 +583,7 @@
                         isLoading = true
                         loadWallets()
                         launch {
-<<<<<<< HEAD
-                            kotlinx.coroutines.delay(WALLET_MODE_CHANGE_DELAY_MS)
-=======
                             kotlinx.coroutines.delay(200)
->>>>>>> 202b5d98
                             isLoading = false
                         }
                     }
