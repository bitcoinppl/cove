package org.bitcoinppl.cove.send

import androidx.compose.foundation.Image
import androidx.compose.foundation.background
import androidx.compose.foundation.clickable
import androidx.compose.foundation.layout.*
import androidx.compose.foundation.layout.WindowInsets
import androidx.compose.foundation.layout.consumeWindowInsets
import androidx.compose.foundation.layout.ime
import androidx.compose.foundation.layout.imePadding
import androidx.compose.foundation.layout.navigationBars
import androidx.compose.foundation.rememberScrollState
import androidx.compose.foundation.shape.RoundedCornerShape
import androidx.compose.foundation.text.BasicTextField
import androidx.compose.foundation.text.KeyboardActions
import androidx.compose.foundation.text.KeyboardOptions
import androidx.compose.foundation.verticalScroll
import androidx.compose.material.icons.Icons
import androidx.compose.material.icons.automirrored.filled.ArrowBack
import androidx.compose.material.icons.filled.ArrowDropDown
<<<<<<< HEAD
=======
import androidx.compose.material.icons.filled.Cancel
>>>>>>> 202b5d98
import androidx.compose.material.icons.filled.Clear
import androidx.compose.material.icons.filled.CurrencyBitcoin
import androidx.compose.material.icons.filled.QrCode2
import androidx.compose.material.icons.filled.Visibility
import androidx.compose.material.icons.filled.VisibilityOff
import androidx.compose.material3.*
import androidx.compose.runtime.Composable
import androidx.compose.runtime.getValue
import androidx.compose.runtime.mutableStateOf
import androidx.compose.runtime.remember
import androidx.compose.runtime.setValue
import androidx.compose.ui.Alignment
import androidx.compose.ui.Modifier
import androidx.compose.ui.draw.clip
<<<<<<< HEAD
=======
import androidx.compose.ui.focus.FocusRequester
import androidx.compose.ui.focus.focusRequester
>>>>>>> 202b5d98
import androidx.compose.ui.focus.onFocusChanged
import androidx.compose.ui.graphics.Color
import androidx.compose.ui.graphics.graphicsLayer
import androidx.compose.ui.layout.ContentScale
import androidx.compose.ui.platform.LocalConfiguration
<<<<<<< HEAD
=======
import androidx.compose.ui.platform.LocalDensity
import androidx.compose.ui.platform.LocalFocusManager
import androidx.compose.ui.platform.LocalSoftwareKeyboardController
>>>>>>> 202b5d98
import androidx.compose.ui.res.painterResource
import androidx.compose.ui.res.stringResource
import androidx.compose.ui.text.TextStyle
import androidx.compose.ui.text.font.FontWeight
import androidx.compose.ui.text.input.ImeAction
import androidx.compose.ui.text.style.TextAlign
import androidx.compose.ui.tooling.preview.Preview
import androidx.compose.ui.unit.dp
import androidx.compose.ui.unit.sp
import org.bitcoinppl.cove.R
import org.bitcoinppl.cove.ui.theme.CoveColor
<<<<<<< HEAD
import org.bitcoinppl.cove.ui.theme.midnightBtn
=======
import org.bitcoinppl.cove.ui.theme.ForceLightStatusBarIcons
import org.bitcoinppl.cove.ui.theme.coveColors
>>>>>>> 202b5d98
import org.bitcoinppl.cove.views.AutoSizeText
import org.bitcoinppl.cove.views.AutoSizeTextField
import org.bitcoinppl.cove.views.ImageButton
import org.bitcoinppl.cove_core.SetAmountFocusField
import org.bitcoinppl.cove_core.types.addressStringSpacedOut

private enum class SendFocusField { None, Amount, Address }

@Preview()
@Composable
private fun SendScreenPreview() {
    val snack = remember { SnackbarHostState() }
    SendScreen(
        onBack = {},
        onNext = {},
        onScanQr = {},
        onChangeSpeed = {},
        onToggleBalanceVisibility = {},
        isBalanceHidden = false,
        balanceAmount = "1,166,369",
        balanceDenomination = "sats",
        amountText = "25,555",
        amountDenomination = "sats",
        dollarEquivalentText = "$28.87",
        initialAddress = "tb1qt 5alnv 8pm66 hv2zd cdzxr kyqfn wpuh8 9zrey kx",
        accountShort = "560072A4",
        feeEta = "30 minutes",
        feeAmount = "451 sats",
        totalSpendingCrypto = "26,006 sats",
        totalSpendingFiat = "≈ $29.38",
        onAmountChanged = {},
        onAddressChanged = {},
        snackbarHostState = snack,
    )
}

@OptIn(ExperimentalMaterial3Api::class)
@Composable
fun SendScreen(
    onBack: () -> Unit,
    onNext: () -> Unit,
    onScanQr: () -> Unit,
    onChangeSpeed: () -> Unit,
    onClearAmount: () -> Unit = {},
<<<<<<< HEAD
=======
    onMaxSelected: () -> Unit = {},
>>>>>>> 202b5d98
    onToggleBalanceVisibility: () -> Unit = {},
    onUnitChange: (String) -> Unit = {},
    onToggleFiatOrBtc: () -> Unit = {},
    onSanitizeBtcAmount: (oldValue: String, newValue: String) -> String? = { _, _ -> null },
    onSanitizeFiatAmount: (oldValue: String, newValue: String) -> String? = { _, _ -> null },
    isFiatMode: Boolean = false,
    isBalanceHidden: Boolean = false,
    balanceAmount: String,
    balanceDenomination: String,
    amountText: String,
    amountDenomination: String,
    dollarEquivalentText: String,
    secondaryUnit: String = "",
    initialAddress: String,
    accountShort: String,
    feeEta: String,
    feeAmount: String,
    totalSpendingCrypto: String,
    totalSpendingFiat: String,
    onAmountChanged: (String) -> Unit,
    onAddressChanged: (String) -> Unit,
    onAmountFocusChanged: (Boolean) -> Unit = {},
    onAddressFocusChanged: (Boolean) -> Unit = {},
    onAmountDone: () -> Unit = {},
    onAddressDone: () -> Unit = {},
    focusField: SetAmountFocusField? = null,
    exceedsBalance: Boolean = false,
    snackbarHostState: SnackbarHostState = remember { SnackbarHostState() },
) {
    var focusedField by remember { mutableStateOf(SendFocusField.None) }
    val focusManager = LocalFocusManager.current
    val keyboardController = LocalSoftwareKeyboardController.current
    val addressFocusRequester = remember { FocusRequester() }
    val amountFocusRequester = remember { FocusRequester() }

    // bidirectional sync: observe presenter.focusField and update UI focus
    androidx.compose.runtime.LaunchedEffect(focusField) {
        when (focusField) {
            SetAmountFocusField.AMOUNT -> {
                // delay to allow sheet dismiss animation to complete
                kotlinx.coroutines.delay(350)
                amountFocusRequester.requestFocus()
                keyboardController?.show()
            }
            SetAmountFocusField.ADDRESS -> {
                kotlinx.coroutines.delay(350)
                addressFocusRequester.requestFocus()
                keyboardController?.show()
            }
            null -> focusManager.clearFocus()
        }
    }

    // force white status bar icons for midnight blue background
    ForceLightStatusBarIcons()

    Scaffold(
        containerColor = CoveColor.midnightBlue,
        topBar = {
            CenterAlignedTopAppBar(
                colors =
                    TopAppBarDefaults.centerAlignedTopAppBarColors(
                        containerColor = Color.Transparent,
                        titleContentColor = Color.White,
                        navigationIconContentColor = Color.White,
                    ),
                title = { Text("") },
                navigationIcon = {
                    IconButton(onClick = onBack) {
                        Icon(Icons.AutoMirrored.Filled.ArrowBack, contentDescription = null)
                    }
                },
            )
        },
        snackbarHost = { SnackbarHost(snackbarHostState) },
    ) { padding ->
        Box(
            modifier =
                Modifier
                    .fillMaxSize()
                    .padding(padding),
        ) {
            Image(
                painter = painterResource(id = R.drawable.image_chain_code_pattern_horizontal),
                contentDescription = null,
                contentScale = ContentScale.Crop,
                modifier =
                    Modifier
                        .fillMaxHeight()
                        .align(Alignment.TopCenter)
                        .offset(y = (-40).dp)
                        .graphicsLayer(alpha = 0.25f),
            )
            Column(modifier = Modifier.fillMaxSize()) {
                val configuration = LocalConfiguration.current
                val screenHeightDp = configuration.screenHeightDp.dp
                val headerHeight = screenHeightDp * 0.145f

                BalanceWidget(
                    amount = balanceAmount,
                    denomination = balanceDenomination,
                    isHidden = isBalanceHidden,
                    onToggleVisibility = onToggleBalanceVisibility,
                    height = headerHeight,
                )

                val density = LocalDensity.current
                val isKeyboardVisible = WindowInsets.ime.getBottom(density) > 0

                Box(
                    modifier =
                        Modifier
                            .fillMaxWidth()
                            .weight(1f)
                            .clip(RoundedCornerShape(topStart = 0.dp, topEnd = 0.dp))
                            .background(MaterialTheme.colorScheme.surface),
                ) {
<<<<<<< HEAD
                    AmountWidget(
                        initialAmount = amountText,
                        denomination = amountDenomination,
                        dollarText = dollarEquivalentText,
                        secondaryUnit = secondaryUnit,
                        onAmountChanged = onAmountChanged,
                        onClearAmount = onClearAmount,
                        onUnitChange = onUnitChange,
                        onToggleFiatOrBtc = onToggleFiatOrBtc,
                        onSanitizeBtcAmount = onSanitizeBtcAmount,
                        onSanitizeFiatAmount = onSanitizeFiatAmount,
                        isFiatMode = isFiatMode,
                    )
                    HorizontalDivider(color = MaterialTheme.colorScheme.outlineVariant, thickness = 1.dp)
                    AddressWidget(
                        onScanQr = onScanQr,
                        initialAddress = initialAddress,
                        onAddressChanged = onAddressChanged,
                    )
                    HorizontalDivider(color = MaterialTheme.colorScheme.outlineVariant, thickness = 1.dp)
                    SpendingWidget(
                        accountShort = accountShort,
                        feeEta = feeEta,
                        feeAmount = feeAmount,
                        totalSpendingCrypto = totalSpendingCrypto,
                        totalSpendingFiat = totalSpendingFiat,
                        onChangeSpeed = onChangeSpeed,
                    )
                    Spacer(Modifier.weight(1f))
                    ImageButton(
                        text = stringResource(R.string.btn_next),
                        onClick = onNext,
                        colors =
                            ButtonDefaults.buttonColors(
                                containerColor = midnightBtn(),
                                contentColor = Color.White,
                            ),
=======
                    Column(
>>>>>>> 202b5d98
                        modifier =
                            Modifier
                                .fillMaxSize()
                                .verticalScroll(rememberScrollState())
                                .padding(horizontal = 16.dp),
                    ) {
                        AmountWidget(
                            initialAmount = amountText,
                            denomination = amountDenomination,
                            dollarText = dollarEquivalentText,
                            secondaryUnit = secondaryUnit,
                            onAmountChanged = onAmountChanged,
                            onClearAmount = onClearAmount,
                            onUnitChange = onUnitChange,
                            onToggleFiatOrBtc = onToggleFiatOrBtc,
                            onSanitizeBtcAmount = onSanitizeBtcAmount,
                            onSanitizeFiatAmount = onSanitizeFiatAmount,
                            isFiatMode = isFiatMode,
                            exceedsBalance = exceedsBalance,
                            focusRequester = amountFocusRequester,
                            onFocusChanged = { focused ->
                                focusedField = if (focused) SendFocusField.Amount else SendFocusField.None
                                onAmountFocusChanged(focused)
                            },
                            onDone = onAmountDone,
                        )
                        HorizontalDivider(color = MaterialTheme.colorScheme.outlineVariant, thickness = 1.dp)
                        AddressWidget(
                            onScanQr = onScanQr,
                            initialAddress = initialAddress,
                            onAddressChanged = onAddressChanged,
                            focusRequester = addressFocusRequester,
                            onFocusChanged = { focused ->
                                focusedField = if (focused) SendFocusField.Address else SendFocusField.None
                                onAddressFocusChanged(focused)
                            },
                            onDone = onAddressDone,
                        )
                        HorizontalDivider(color = MaterialTheme.colorScheme.outlineVariant, thickness = 1.dp)
                        SpendingWidget(
                            accountShort = accountShort,
                            feeEta = feeEta,
                            feeAmount = feeAmount,
                            totalSpendingCrypto = totalSpendingCrypto,
                            totalSpendingFiat = totalSpendingFiat,
                            onChangeSpeed = onChangeSpeed,
                        )
                        Spacer(Modifier.weight(1f))
                        ImageButton(
                            text = stringResource(R.string.btn_next),
                            onClick = onNext,
                            colors =
                                ButtonDefaults.buttonColors(
                                    containerColor = MaterialTheme.coveColors.midnightBtn,
                                    contentColor = Color.White,
                                ),
                            modifier =
                                Modifier
                                    .fillMaxWidth()
                                    .padding(bottom = 24.dp),
                        )
                    }

                    // Keyboard toolbar - only show for amount field
                    if (isKeyboardVisible && focusedField == SendFocusField.Amount) {
                        KeyboardToolbar(
                            onMaxSelected = onMaxSelected,
                            onNextOrDone = {
                                if (initialAddress.isEmpty()) {
                                    addressFocusRequester.requestFocus()
                                } else {
                                    focusManager.clearFocus()
                                }
                            },
                            onClear = onClearAmount,
                            hasAddress = initialAddress.isNotEmpty(),
                            modifier =
                                Modifier
                                    .align(Alignment.BottomCenter)
                                    .consumeWindowInsets(WindowInsets.navigationBars)
                                    .imePadding(),
                        )
                    }
                }
            }
        }
    }
}

@Composable
private fun BalanceWidget(
    amount: String,
    denomination: String,
    isHidden: Boolean,
    onToggleVisibility: () -> Unit,
    height: androidx.compose.ui.unit.Dp = 160.dp,
) {
    Box(
        modifier =
            Modifier
                .fillMaxWidth()
                .height(height)
                .padding(horizontal = 16.dp, vertical = 20.dp),
    ) {
        Row(
            modifier =
                Modifier
                    .align(Alignment.BottomStart)
                    .fillMaxWidth(),
        ) {
            Column(modifier = Modifier.weight(1f)) {
                Text(
                    stringResource(R.string.label_balance),
                    color = Color.White.copy(alpha = 0.7f),
                    fontSize = 14.sp,
                )
                Spacer(Modifier.height(4.dp))
                Row(verticalAlignment = Alignment.Bottom) {
                    AutoSizeText(
                        text = if (isHidden) "••••••" else amount,
                        color = Color.White,
                        maxFontSize = 24.sp,
                        minimumScaleFactor = 0.90f,
                        fontWeight = FontWeight.Bold,
                    )
                    Spacer(Modifier.size(6.dp))
                    Text(
                        denomination,
                        color = Color.White,
                        fontSize = 14.sp,
                        modifier = Modifier.offset(y = (-4).dp),
                    )
                }
            }
            IconButton(
                onClick = onToggleVisibility,
                modifier = Modifier.align(Alignment.CenterVertically),
            ) {
                Icon(
                    imageVector = if (isHidden) Icons.Filled.VisibilityOff else Icons.Filled.Visibility,
                    contentDescription = if (isHidden) "Hidden" else "Visible",
                    tint = Color.White,
                    modifier = Modifier.size(24.dp),
                )
            }
        }
    }
}

@Composable
private fun AmountWidget(
    initialAmount: String,
    denomination: String,
    dollarText: String,
    secondaryUnit: String = "",
    onAmountChanged: (String) -> Unit,
    onClearAmount: () -> Unit = {},
    onUnitChange: (String) -> Unit = {},
    onToggleFiatOrBtc: () -> Unit = {},
    onSanitizeBtcAmount: (oldValue: String, newValue: String) -> String? = { _, _ -> null },
    onSanitizeFiatAmount: (oldValue: String, newValue: String) -> String? = { _, _ -> null },
    isFiatMode: Boolean = false,
<<<<<<< HEAD
=======
    exceedsBalance: Boolean = false,
    focusRequester: FocusRequester? = null,
    onFocusChanged: (Boolean) -> Unit = {},
    onDone: () -> Unit = {},
>>>>>>> 202b5d98
) {
    var amount by remember { mutableStateOf(initialAmount) }
    var showUnitMenu by remember { mutableStateOf(false) }
    var textWidth by remember { mutableStateOf(0.dp) }
    var isFocused by remember { mutableStateOf(false) }

    // offset to compensate for unit dropdown (matches iOS)
    val configuration = LocalConfiguration.current
    val screenWidthDp = configuration.screenWidthDp.dp
    val amountOffset =
        if (isFiatMode) {
            0.dp
        } else {
            if (denomination.lowercase() == "btc") screenWidthDp * 0.10f else screenWidthDp * 0.11f
        }

    // bidirectional sync: update local state when parent state changes
    androidx.compose.runtime.LaunchedEffect(initialAmount) {
        if (amount != initialAmount) {
            amount = initialAmount
        }
    }

    Column(modifier = Modifier.fillMaxWidth()) {
        Spacer(Modifier.height(20.dp))
        Text(
            stringResource(R.string.label_enter_amount),
            color = MaterialTheme.colorScheme.onSurface,
            fontSize = 18.sp,
            fontWeight = FontWeight.SemiBold,
        )
        Spacer(Modifier.height(4.dp))
        Text(
            stringResource(R.string.label_how_much_to_send),
            color = MaterialTheme.colorScheme.onSurfaceVariant,
            fontSize = 14.sp,
        )
        Spacer(Modifier.height(24.dp))
        Row(
            modifier = Modifier.fillMaxWidth(),
            verticalAlignment = Alignment.Bottom,
        ) {
            Box(modifier = Modifier.weight(1f), contentAlignment = Alignment.Center) {
                AutoSizeTextField(
                    value = amount,
                    onValueChange = { newValue ->
                        val oldValue = amount
                        // sanitize synchronously before updating local state (matches iOS pattern)
                        val sanitized =
                            if (isFiatMode) {
                                onSanitizeFiatAmount(oldValue, newValue) ?: newValue
                            } else {
                                onSanitizeBtcAmount(oldValue, newValue) ?: newValue
                            }
                        // only update if changed
                        if (sanitized != oldValue) {
                            amount = sanitized
                            onAmountChanged(sanitized)
                        }
                    },
                    maxFontSize = 48.sp,
                    minimumScaleFactor = 0.01f,
<<<<<<< HEAD
                    color = MaterialTheme.colorScheme.onSurface,
=======
                    color = if (exceedsBalance) CoveColor.WarningOrange else MaterialTheme.colorScheme.onSurface,
>>>>>>> 202b5d98
                    fontWeight = FontWeight.Bold,
                    textAlign = TextAlign.Center,
                    modifier = Modifier.fillMaxWidth().offset(x = amountOffset),
                    onTextWidthChanged = { width -> textWidth = width },
<<<<<<< HEAD
                    onFocusChanged = { focused -> isFocused = focused },
=======
                    onFocusChanged = { focused ->
                        isFocused = focused
                        onFocusChanged(focused)
                    },
                    keyboardActions = KeyboardActions(onDone = { onDone() }),
                    focusRequester = focusRequester,
>>>>>>> 202b5d98
                )
                // clear button: positioned at top, horizontally follows the text's right edge
                // text is centered with an offset, so X position = offset + half text width + small margin
                // only show when focused and has content
                if (isFocused && amount.isNotEmpty()) {
                    IconButton(
                        onClick = {
                            amount = ""
                            onAmountChanged("")
                            onClearAmount()
                        },
                        modifier =
                            Modifier
                                .align(Alignment.TopCenter)
                                .offset(x = amountOffset + (textWidth / 2) + 16.dp)
                                .size(32.dp),
                    ) {
                        Icon(
                            imageVector = Icons.Filled.Clear,
                            contentDescription = "Clear amount",
                            tint = MaterialTheme.colorScheme.onSurfaceVariant,
                            modifier = Modifier.size(20.dp),
                        )
                    }
                }
            }
<<<<<<< HEAD
            Spacer(Modifier.width(32.dp))
            Box {
                Row(
                    verticalAlignment = Alignment.Bottom,
                    modifier =
                        Modifier
                            .offset(y = (-4).dp)
                            .then(
                                // only clickable when in BTC mode
                                if (!isFiatMode) {
                                    Modifier.clickable { showUnitMenu = true }
                                } else {
                                    Modifier
                                },
                            ),
                ) {
                    Text(denomination, color = MaterialTheme.colorScheme.onSurface, fontSize = 18.sp, maxLines = 1)
                    Spacer(Modifier.width(4.dp))
                    if (!isFiatMode) {
=======
            // unit dropdown area (only shown when in BTC mode, matches iOS)
            if (!isFiatMode) {
                Spacer(Modifier.width(32.dp))
                Box {
                    Row(
                        verticalAlignment = Alignment.Bottom,
                        modifier =
                            Modifier
                                .offset(y = (-4).dp)
                                .clickable { showUnitMenu = true },
                    ) {
                        Text(denomination, color = MaterialTheme.colorScheme.onSurface, fontSize = 18.sp, maxLines = 1)
                        Spacer(Modifier.width(4.dp))
>>>>>>> 202b5d98
                        Icon(
                            imageVector = Icons.Filled.ArrowDropDown,
                            contentDescription = null,
                            tint = MaterialTheme.colorScheme.onSurface,
                            modifier = Modifier.size(20.dp),
                        )
                    }
<<<<<<< HEAD
                }
                // dropdown menu for unit selection (only shown when in BTC mode)
                if (!isFiatMode) {
=======
>>>>>>> 202b5d98
                    DropdownMenu(
                        expanded = showUnitMenu,
                        onDismissRequest = { showUnitMenu = false },
                    ) {
                        DropdownMenuItem(
                            text = { Text("sats") },
                            onClick = {
                                onUnitChange("sats")
                                showUnitMenu = false
                            },
                        )
                        DropdownMenuItem(
                            text = { Text("btc") },
                            onClick = {
                                onUnitChange("btc")
                                showUnitMenu = false
                            },
                        )
                    }
                }
            }
        }
        Spacer(Modifier.height(8.dp))
        Row(
            modifier = Modifier.fillMaxWidth(),
            horizontalArrangement = Arrangement.Center,
        ) {
            Row(
                modifier =
                    Modifier
                        .clickable(onClick = onToggleFiatOrBtc)
                        .padding(vertical = 8.dp)
                        .then(
                            // add horizontal padding in fiat mode (no dropdown to conflict with)
                            if (isFiatMode) Modifier.padding(horizontal = 24.dp) else Modifier,
                        ),
                horizontalArrangement = Arrangement.Center,
            ) {
                Text(
                    dollarText,
                    color = MaterialTheme.colorScheme.onSurfaceVariant,
                    fontSize = 16.sp,
                )
                if (isFiatMode && secondaryUnit.isNotEmpty()) {
                    Spacer(Modifier.width(4.dp))
                    Text(
                        secondaryUnit,
                        color = MaterialTheme.colorScheme.onSurfaceVariant,
                        fontSize = 16.sp,
                    )
                }
            }
        }
        Spacer(Modifier.height(24.dp))
    }
}

@Composable
private fun AddressWidget(
    onScanQr: () -> Unit,
    initialAddress: String,
    onAddressChanged: (String) -> Unit,
    focusRequester: FocusRequester,
    onFocusChanged: (Boolean) -> Unit = {},
    onDone: () -> Unit = {},
) {
    var address by remember { mutableStateOf(initialAddress) }
    var isFocused by remember { mutableStateOf(false) }

    // bidirectional sync: update local state when parent state changes
    androidx.compose.runtime.LaunchedEffect(initialAddress) {
        if (address != initialAddress) {
            address = initialAddress
        }
    }

    Column(modifier = Modifier.fillMaxWidth()) {
        Spacer(Modifier.height(20.dp))
        Row(verticalAlignment = Alignment.CenterVertically) {
            Column(modifier = Modifier.weight(1f)) {
                Text(
                    stringResource(R.string.label_enter_address),
                    color = MaterialTheme.colorScheme.onSurface,
                    fontSize = 18.sp,
                    fontWeight = FontWeight.SemiBold,
                )
                Spacer(Modifier.height(4.dp))
                Text(
                    stringResource(R.string.label_where_send_to),
                    color = MaterialTheme.colorScheme.onSurfaceVariant,
                    fontSize = 14.sp,
                )
            }
            // clear button - only visible when focused and has content
            if (isFocused && address.isNotEmpty()) {
                IconButton(
                    onClick = {
                        address = ""
                        onAddressChanged("")
                    },
                    modifier = Modifier.size(32.dp),
                ) {
                    Icon(
                        imageVector = Icons.Filled.Clear,
                        contentDescription = "Clear address",
                        tint = MaterialTheme.colorScheme.onSurfaceVariant,
                        modifier = Modifier.size(20.dp),
                    )
                }
            }
            IconButton(
                onClick = onScanQr,
                modifier = Modifier.offset(x = 8.dp),
            ) {
                Icon(Icons.Filled.QrCode2, contentDescription = null, tint = MaterialTheme.colorScheme.onSurfaceVariant)
            }
        }
        Spacer(Modifier.height(10.dp))
        Box(modifier = Modifier.fillMaxWidth()) {
            BasicTextField(
                value = if (isFocused) address else "",
                onValueChange = { newValue ->
                    address = newValue
                    onAddressChanged(newValue)
                },
                textStyle =
                    TextStyle(
                        color = MaterialTheme.colorScheme.onSurface,
                        fontSize = 15.sp,
                        lineHeight = 20.sp,
                        fontWeight = FontWeight.Medium,
                    ),
                keyboardOptions = KeyboardOptions(imeAction = ImeAction.Done),
                keyboardActions = KeyboardActions(onDone = { onDone() }),
                modifier =
                    Modifier
                        .fillMaxWidth()
                        .focusRequester(focusRequester)
                        .onFocusChanged { focusState ->
                            isFocused = focusState.isFocused
                            onFocusChanged(focusState.isFocused)
                        },
            )
            // show spaced-out address when not focused
            if (!isFocused && address.isNotEmpty()) {
                Text(
                    text = addressStringSpacedOut(address),
                    color = MaterialTheme.colorScheme.onSurface,
                    fontSize = 15.sp,
                    lineHeight = 20.sp,
                    fontWeight = FontWeight.Medium,
<<<<<<< HEAD
                ),
            modifier =
                Modifier
                    .fillMaxWidth()
                    .onFocusChanged { focusState ->
                        isFocused = focusState.isFocused
                    },
        )
=======
                    maxLines = 3,
                    modifier =
                        Modifier
                            .fillMaxWidth()
                            .clickable { focusRequester.requestFocus() },
                )
            }
            // placeholder when empty and not focused
            if (address.isEmpty() && !isFocused) {
                Text(
                    text = "bc1p...",
                    color = MaterialTheme.colorScheme.onSurfaceVariant.copy(alpha = 0.6f),
                    fontSize = 15.sp,
                    lineHeight = 20.sp,
                    fontWeight = FontWeight.Medium,
                )
            }
        }
>>>>>>> 202b5d98
        Spacer(Modifier.height(24.dp))
    }
}

@Composable
private fun SpendingWidget(
    accountShort: String,
    feeEta: String,
    feeAmount: String,
    totalSpendingCrypto: String,
    totalSpendingFiat: String,
    onChangeSpeed: () -> Unit,
) {
    Column(modifier = Modifier.fillMaxWidth()) {
        Spacer(Modifier.height(20.dp))
        Row(modifier = Modifier.fillMaxWidth(), verticalAlignment = Alignment.CenterVertically) {
            Text(
                stringResource(R.string.label_account),
                color = MaterialTheme.colorScheme.onSurfaceVariant,
                fontSize = 14.sp,
                modifier = Modifier.weight(1f),
            )
            Row(verticalAlignment = Alignment.CenterVertically) {
                Icon(
                    Icons.Filled.CurrencyBitcoin,
                    contentDescription = null,
                    tint = CoveColor.WarningOrange,
                    modifier = Modifier.size(28.dp),
                )
                Spacer(Modifier.size(8.dp))
                Column(horizontalAlignment = Alignment.Start) {
                    Text(accountShort, color = MaterialTheme.colorScheme.onSurfaceVariant, fontSize = 14.sp)
                    Spacer(Modifier.size(4.dp))
                    Text(
                        stringResource(R.string.label_main),
                        color = MaterialTheme.colorScheme.onSurface,
                        fontSize = 14.sp,
                        fontWeight = FontWeight.SemiBold,
                    )
                }
            }
        }
        Spacer(Modifier.height(24.dp))
        Row(modifier = Modifier.fillMaxWidth(), verticalAlignment = Alignment.CenterVertically) {
            Column(modifier = Modifier.weight(1f)) {
                Text(
                    stringResource(R.string.label_network_fee),
                    color = MaterialTheme.colorScheme.onSurfaceVariant,
                    fontSize = 14.sp,
                )
                Spacer(Modifier.height(4.dp))
                Row(verticalAlignment = Alignment.CenterVertically) {
                    Text(feeEta, color = MaterialTheme.colorScheme.onSurfaceVariant, fontSize = 12.sp)
                    Spacer(Modifier.size(4.dp))
                    Text(
                        stringResource(R.string.btn_change_speed),
                        color = CoveColor.LinkBlue,
                        fontSize = 12.sp,
                        modifier =
                            Modifier
                                .clickable(onClick = onChangeSpeed)
                                .padding(4.dp),
                    )
                }
            }
            Text(feeAmount, color = MaterialTheme.colorScheme.onSurfaceVariant, fontSize = 14.sp)
        }
        Spacer(Modifier.height(24.dp))
        Row(modifier = Modifier.fillMaxWidth(), verticalAlignment = Alignment.Top) {
            Text(
                stringResource(R.string.label_total_spending),
                color = MaterialTheme.colorScheme.onSurface,
                fontSize = 14.sp,
                fontWeight = FontWeight.SemiBold,
                modifier = Modifier.weight(1f),
            )
            Column(horizontalAlignment = Alignment.End) {
                Text(
                    totalSpendingCrypto,
                    color = MaterialTheme.colorScheme.onSurface,
                    fontSize = 14.sp,
                    fontWeight = FontWeight.SemiBold,
                )
                Spacer(Modifier.height(8.dp))
                Text(
                    totalSpendingFiat,
                    color = MaterialTheme.colorScheme.onSurfaceVariant,
                    fontSize = 12.sp,
                    textAlign = TextAlign.End,
                )
            }
        }
        Spacer(Modifier.height(20.dp))
    }
}

@Composable
private fun KeyboardToolbar(
    onMaxSelected: () -> Unit,
    onNextOrDone: () -> Unit,
    onClear: () -> Unit,
    hasAddress: Boolean,
    modifier: Modifier = Modifier,
) {
    val buttonText = if (!hasAddress) "Next" else "Done"

    Surface(
        modifier = modifier.fillMaxWidth(),
        color = MaterialTheme.colorScheme.surface,
    ) {
        Row(
            modifier =
                Modifier
                    .fillMaxWidth()
                    .padding(horizontal = 8.dp, vertical = 4.dp),
            horizontalArrangement = Arrangement.SpaceBetween,
            verticalAlignment = Alignment.CenterVertically,
        ) {
            // Left: Next or Done
            FilledTonalButton(onClick = onNextOrDone) {
                Text(buttonText)
            }

            // Right: Max + Clear
            Row(horizontalArrangement = Arrangement.spacedBy(8.dp)) {
                FilledTonalButton(onClick = onMaxSelected) {
                    Text("Max")
                }

                FilledTonalButton(onClick = onClear) {
                    Icon(
                        Icons.Filled.Cancel,
                        contentDescription = "Clear",
                        modifier = Modifier.size(20.dp),
                    )
                }
            }
        }
    }
}<|MERGE_RESOLUTION|>--- conflicted
+++ resolved
@@ -18,10 +18,7 @@
 import androidx.compose.material.icons.Icons
 import androidx.compose.material.icons.automirrored.filled.ArrowBack
 import androidx.compose.material.icons.filled.ArrowDropDown
-<<<<<<< HEAD
-=======
 import androidx.compose.material.icons.filled.Cancel
->>>>>>> 202b5d98
 import androidx.compose.material.icons.filled.Clear
 import androidx.compose.material.icons.filled.CurrencyBitcoin
 import androidx.compose.material.icons.filled.QrCode2
@@ -36,22 +33,16 @@
 import androidx.compose.ui.Alignment
 import androidx.compose.ui.Modifier
 import androidx.compose.ui.draw.clip
-<<<<<<< HEAD
-=======
 import androidx.compose.ui.focus.FocusRequester
 import androidx.compose.ui.focus.focusRequester
->>>>>>> 202b5d98
 import androidx.compose.ui.focus.onFocusChanged
 import androidx.compose.ui.graphics.Color
 import androidx.compose.ui.graphics.graphicsLayer
 import androidx.compose.ui.layout.ContentScale
 import androidx.compose.ui.platform.LocalConfiguration
-<<<<<<< HEAD
-=======
 import androidx.compose.ui.platform.LocalDensity
 import androidx.compose.ui.platform.LocalFocusManager
 import androidx.compose.ui.platform.LocalSoftwareKeyboardController
->>>>>>> 202b5d98
 import androidx.compose.ui.res.painterResource
 import androidx.compose.ui.res.stringResource
 import androidx.compose.ui.text.TextStyle
@@ -63,12 +54,8 @@
 import androidx.compose.ui.unit.sp
 import org.bitcoinppl.cove.R
 import org.bitcoinppl.cove.ui.theme.CoveColor
-<<<<<<< HEAD
-import org.bitcoinppl.cove.ui.theme.midnightBtn
-=======
 import org.bitcoinppl.cove.ui.theme.ForceLightStatusBarIcons
 import org.bitcoinppl.cove.ui.theme.coveColors
->>>>>>> 202b5d98
 import org.bitcoinppl.cove.views.AutoSizeText
 import org.bitcoinppl.cove.views.AutoSizeTextField
 import org.bitcoinppl.cove.views.ImageButton
@@ -113,10 +100,7 @@
     onScanQr: () -> Unit,
     onChangeSpeed: () -> Unit,
     onClearAmount: () -> Unit = {},
-<<<<<<< HEAD
-=======
     onMaxSelected: () -> Unit = {},
->>>>>>> 202b5d98
     onToggleBalanceVisibility: () -> Unit = {},
     onUnitChange: (String) -> Unit = {},
     onToggleFiatOrBtc: () -> Unit = {},
@@ -234,47 +218,7 @@
                             .clip(RoundedCornerShape(topStart = 0.dp, topEnd = 0.dp))
                             .background(MaterialTheme.colorScheme.surface),
                 ) {
-<<<<<<< HEAD
-                    AmountWidget(
-                        initialAmount = amountText,
-                        denomination = amountDenomination,
-                        dollarText = dollarEquivalentText,
-                        secondaryUnit = secondaryUnit,
-                        onAmountChanged = onAmountChanged,
-                        onClearAmount = onClearAmount,
-                        onUnitChange = onUnitChange,
-                        onToggleFiatOrBtc = onToggleFiatOrBtc,
-                        onSanitizeBtcAmount = onSanitizeBtcAmount,
-                        onSanitizeFiatAmount = onSanitizeFiatAmount,
-                        isFiatMode = isFiatMode,
-                    )
-                    HorizontalDivider(color = MaterialTheme.colorScheme.outlineVariant, thickness = 1.dp)
-                    AddressWidget(
-                        onScanQr = onScanQr,
-                        initialAddress = initialAddress,
-                        onAddressChanged = onAddressChanged,
-                    )
-                    HorizontalDivider(color = MaterialTheme.colorScheme.outlineVariant, thickness = 1.dp)
-                    SpendingWidget(
-                        accountShort = accountShort,
-                        feeEta = feeEta,
-                        feeAmount = feeAmount,
-                        totalSpendingCrypto = totalSpendingCrypto,
-                        totalSpendingFiat = totalSpendingFiat,
-                        onChangeSpeed = onChangeSpeed,
-                    )
-                    Spacer(Modifier.weight(1f))
-                    ImageButton(
-                        text = stringResource(R.string.btn_next),
-                        onClick = onNext,
-                        colors =
-                            ButtonDefaults.buttonColors(
-                                containerColor = midnightBtn(),
-                                contentColor = Color.White,
-                            ),
-=======
                     Column(
->>>>>>> 202b5d98
                         modifier =
                             Modifier
                                 .fillMaxSize()
@@ -437,13 +381,10 @@
     onSanitizeBtcAmount: (oldValue: String, newValue: String) -> String? = { _, _ -> null },
     onSanitizeFiatAmount: (oldValue: String, newValue: String) -> String? = { _, _ -> null },
     isFiatMode: Boolean = false,
-<<<<<<< HEAD
-=======
     exceedsBalance: Boolean = false,
     focusRequester: FocusRequester? = null,
     onFocusChanged: (Boolean) -> Unit = {},
     onDone: () -> Unit = {},
->>>>>>> 202b5d98
 ) {
     var amount by remember { mutableStateOf(initialAmount) }
     var showUnitMenu by remember { mutableStateOf(false) }
@@ -506,72 +447,19 @@
                     },
                     maxFontSize = 48.sp,
                     minimumScaleFactor = 0.01f,
-<<<<<<< HEAD
-                    color = MaterialTheme.colorScheme.onSurface,
-=======
                     color = if (exceedsBalance) CoveColor.WarningOrange else MaterialTheme.colorScheme.onSurface,
->>>>>>> 202b5d98
                     fontWeight = FontWeight.Bold,
                     textAlign = TextAlign.Center,
                     modifier = Modifier.fillMaxWidth().offset(x = amountOffset),
                     onTextWidthChanged = { width -> textWidth = width },
-<<<<<<< HEAD
-                    onFocusChanged = { focused -> isFocused = focused },
-=======
                     onFocusChanged = { focused ->
                         isFocused = focused
                         onFocusChanged(focused)
                     },
                     keyboardActions = KeyboardActions(onDone = { onDone() }),
                     focusRequester = focusRequester,
->>>>>>> 202b5d98
-                )
-                // clear button: positioned at top, horizontally follows the text's right edge
-                // text is centered with an offset, so X position = offset + half text width + small margin
-                // only show when focused and has content
-                if (isFocused && amount.isNotEmpty()) {
-                    IconButton(
-                        onClick = {
-                            amount = ""
-                            onAmountChanged("")
-                            onClearAmount()
-                        },
-                        modifier =
-                            Modifier
-                                .align(Alignment.TopCenter)
-                                .offset(x = amountOffset + (textWidth / 2) + 16.dp)
-                                .size(32.dp),
-                    ) {
-                        Icon(
-                            imageVector = Icons.Filled.Clear,
-                            contentDescription = "Clear amount",
-                            tint = MaterialTheme.colorScheme.onSurfaceVariant,
-                            modifier = Modifier.size(20.dp),
-                        )
-                    }
-                }
-            }
-<<<<<<< HEAD
-            Spacer(Modifier.width(32.dp))
-            Box {
-                Row(
-                    verticalAlignment = Alignment.Bottom,
-                    modifier =
-                        Modifier
-                            .offset(y = (-4).dp)
-                            .then(
-                                // only clickable when in BTC mode
-                                if (!isFiatMode) {
-                                    Modifier.clickable { showUnitMenu = true }
-                                } else {
-                                    Modifier
-                                },
-                            ),
-                ) {
-                    Text(denomination, color = MaterialTheme.colorScheme.onSurface, fontSize = 18.sp, maxLines = 1)
-                    Spacer(Modifier.width(4.dp))
-                    if (!isFiatMode) {
-=======
+                )
+            }
             // unit dropdown area (only shown when in BTC mode, matches iOS)
             if (!isFiatMode) {
                 Spacer(Modifier.width(32.dp))
@@ -585,7 +473,6 @@
                     ) {
                         Text(denomination, color = MaterialTheme.colorScheme.onSurface, fontSize = 18.sp, maxLines = 1)
                         Spacer(Modifier.width(4.dp))
->>>>>>> 202b5d98
                         Icon(
                             imageVector = Icons.Filled.ArrowDropDown,
                             contentDescription = null,
@@ -593,12 +480,6 @@
                             modifier = Modifier.size(20.dp),
                         )
                     }
-<<<<<<< HEAD
-                }
-                // dropdown menu for unit selection (only shown when in BTC mode)
-                if (!isFiatMode) {
-=======
->>>>>>> 202b5d98
                     DropdownMenu(
                         expanded = showUnitMenu,
                         onDismissRequest = { showUnitMenu = false },
@@ -750,16 +631,6 @@
                     fontSize = 15.sp,
                     lineHeight = 20.sp,
                     fontWeight = FontWeight.Medium,
-<<<<<<< HEAD
-                ),
-            modifier =
-                Modifier
-                    .fillMaxWidth()
-                    .onFocusChanged { focusState ->
-                        isFocused = focusState.isFocused
-                    },
-        )
-=======
                     maxLines = 3,
                     modifier =
                         Modifier
@@ -778,7 +649,6 @@
                 )
             }
         }
->>>>>>> 202b5d98
         Spacer(Modifier.height(24.dp))
     }
 }
