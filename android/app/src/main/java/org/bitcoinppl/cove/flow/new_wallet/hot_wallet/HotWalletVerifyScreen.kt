package org.bitcoinppl.cove.flow.new_wallet.hot_wallet

import androidx.compose.animation.core.Animatable
import androidx.compose.animation.core.Spring
import androidx.compose.animation.core.spring
import androidx.compose.foundation.Image
import androidx.compose.foundation.background
import androidx.compose.foundation.clickable
import androidx.compose.foundation.layout.Arrangement
import androidx.compose.foundation.layout.Box
import androidx.compose.foundation.layout.BoxWithConstraints
import androidx.compose.foundation.layout.Column
import androidx.compose.foundation.layout.PaddingValues
import androidx.compose.foundation.layout.Row
import androidx.compose.foundation.layout.Spacer
import androidx.compose.foundation.layout.fillMaxHeight
import androidx.compose.foundation.layout.fillMaxSize
import androidx.compose.foundation.layout.fillMaxWidth
import androidx.compose.foundation.layout.height
import androidx.compose.foundation.layout.offset
import androidx.compose.foundation.layout.padding
import androidx.compose.foundation.layout.width
<<<<<<< HEAD
import androidx.compose.foundation.rememberScrollState
import androidx.compose.foundation.shape.RoundedCornerShape
import androidx.compose.foundation.verticalScroll
=======
import androidx.compose.foundation.shape.RoundedCornerShape
import androidx.compose.foundation.text.BasicText
import androidx.compose.foundation.text.TextAutoSize
>>>>>>> 202b5d98
import androidx.compose.material.icons.Icons
import androidx.compose.material.icons.automirrored.filled.ArrowBack
import androidx.compose.material3.AlertDialog
import androidx.compose.material3.Button
import androidx.compose.material3.ButtonDefaults
import androidx.compose.material3.CenterAlignedTopAppBar
import androidx.compose.material3.ExperimentalMaterial3Api
import androidx.compose.material3.HorizontalDivider
import androidx.compose.material3.Icon
import androidx.compose.material3.IconButton
import androidx.compose.material3.MaterialTheme
import androidx.compose.material3.Scaffold
import androidx.compose.material3.SnackbarHost
import androidx.compose.material3.SnackbarHostState
import androidx.compose.material3.Text
import androidx.compose.material3.TextButton
import androidx.compose.material3.TopAppBarDefaults
import androidx.compose.runtime.Composable
import androidx.compose.runtime.LaunchedEffect
import androidx.compose.runtime.getValue
import androidx.compose.runtime.mutableIntStateOf
import androidx.compose.runtime.mutableStateOf
import androidx.compose.runtime.remember
import androidx.compose.runtime.setValue
import androidx.compose.ui.Alignment
import androidx.compose.ui.Modifier
import androidx.compose.ui.draw.clip
import androidx.compose.ui.geometry.Offset
import androidx.compose.ui.graphics.Color
import androidx.compose.ui.layout.ContentScale
import androidx.compose.ui.layout.onGloballyPositioned
import androidx.compose.ui.layout.positionInRoot
import androidx.compose.ui.res.painterResource
import androidx.compose.ui.res.stringResource
import androidx.compose.ui.text.TextStyle
import androidx.compose.ui.text.font.FontWeight
import androidx.compose.ui.text.style.TextAlign
import androidx.compose.ui.text.style.TextOverflow
import androidx.compose.ui.unit.IntOffset
import androidx.compose.ui.unit.dp
import androidx.compose.ui.unit.sp
import androidx.compose.ui.zIndex
import kotlinx.coroutines.coroutineScope
import kotlinx.coroutines.delay
import kotlinx.coroutines.launch
import org.bitcoinppl.cove.R
import org.bitcoinppl.cove.ui.theme.CoveColor
<<<<<<< HEAD
import org.bitcoinppl.cove.views.AutoSizeText
=======
import org.bitcoinppl.cove.ui.theme.ForceLightStatusBarIcons
>>>>>>> 202b5d98
import org.bitcoinppl.cove.views.DashDotsIndicator
import org.bitcoinppl.cove_core.WordCheckState
import org.bitcoinppl.cove_core.WordVerifyStateMachine
import kotlin.math.hypot
import kotlin.math.roundToInt

<<<<<<< HEAD
=======
private const val DWELL_MS_CORRECT = 300L
private const val DWELL_MS_INCORRECT = 500L

>>>>>>> 202b5d98
@OptIn(ExperimentalMaterial3Api::class)
@Composable
fun HotWalletVerifyScreen(
    onBack: () -> Unit,
    onShowWords: () -> Unit,
    onSkip: () -> Unit,
    stateMachine: WordVerifyStateMachine,
    snackbarHostState: SnackbarHostState = remember { SnackbarHostState() },
    onVerificationComplete: () -> Unit = {},
) {
    var actualChipWidth by remember { mutableStateOf(80.dp) }
    val chipHeight = 46.dp
    var showSkipAlert by remember { mutableStateOf(false) }

    // position tracking for animation
    var wordPositions by remember { mutableStateOf(mapOf<String, Offset>()) }
    var targetPosition by remember { mutableStateOf(Offset.Zero) }
    var rootOffset by remember { mutableStateOf(Offset.Zero) }

    // animation state
    val animationX = remember { Animatable(0f) }
    val animationY = remember { Animatable(0f) }
    var travelDistance by remember { mutableStateOf(1f) }
<<<<<<< HEAD
=======
    var isPositionReady by remember { mutableStateOf(false) }
>>>>>>> 202b5d98

    // UI state derived from state machine
    var checkState by remember { mutableStateOf(stateMachine.state()) }
    var wordNumber by remember { mutableIntStateOf(stateMachine.wordNumber().toInt()) }
    var possibleWords by remember { mutableStateOf(stateMachine.possibleWords().map { it.lowercase() }) }
    val config = remember { stateMachine.config() }

    // colors derived from state - no recomputation bug possible
    val overlayBg =
        when (checkState) {
            is WordCheckState.Correct -> CoveColor.SuccessGreen
            is WordCheckState.Incorrect -> CoveColor.ErrorRed
            else -> CoveColor.btnPrimary
        }
    val overlayText =
        when (checkState) {
            is WordCheckState.Correct, is WordCheckState.Incorrect -> Color.White
            else -> CoveColor.midnightBlue
        }

    // handle state machine transitions
    LaunchedEffect(checkState) {
        when (val state = checkState) {
            is WordCheckState.Checking -> {
                // animate chip to target
                val word = state.word
                val startPos = wordPositions[word] ?: return@LaunchedEffect

                val dist = hypot(targetPosition.x - startPos.x, targetPosition.y - startPos.y)
                travelDistance = if (dist <= 0f) 1f else dist

<<<<<<< HEAD
                animationX.snapTo(startPos.x)
                animationY.snapTo(startPos.y)

                val moveMs = config.moveDurationMsCorrect.toInt()
=======
                // snap to start position before showing the overlay
                isPositionReady = false
                animationX.snapTo(startPos.x)
                animationY.snapTo(startPos.y)
                isPositionReady = true

                // spring animation matching iOS spring().speed(2.0)
                val springSpec =
                    spring<Float>(
                        dampingRatio = Spring.DampingRatioNoBouncy,
                        stiffness = Spring.StiffnessMediumLow * 2f,
                    )
>>>>>>> 202b5d98

                coroutineScope {
                    launch {
                        animationX.animateTo(
                            targetValue = targetPosition.x,
<<<<<<< HEAD
                            animationSpec = tween(moveMs, easing = LinearEasing),
=======
                            animationSpec = springSpec,
>>>>>>> 202b5d98
                        )
                    }
                    launch {
                        animationY.animateTo(
                            targetValue = targetPosition.y,
<<<<<<< HEAD
                            animationSpec = tween(moveMs, easing = LinearEasing),
                        )
                    }
                }

                // animation complete - transition to correct/incorrect
                val transition = stateMachine.animationComplete()
                checkState = transition.newState
            }

            is WordCheckState.Correct -> {
                // dwell then advance
                delay(config.dwellDurationMsCorrect.toLong())
                val transition = stateMachine.dwellComplete()
                checkState = transition.newState

                if (transition.shouldAdvanceWord) {
                    if (stateMachine.isComplete()) {
                        onVerificationComplete()
                    } else {
                        wordNumber = stateMachine.wordNumber().toInt()
                        possibleWords = stateMachine.possibleWords().map { it.lowercase() }
                    }
                }
            }

            is WordCheckState.Incorrect -> {
                // dwell then start return
                delay(config.dwellDurationMsIncorrect.toLong())
=======
                            animationSpec = springSpec,
                        )
                    }
                }

                // animation complete - transition to correct/incorrect
                val transition = stateMachine.animationComplete()
                checkState = transition.newState
            }

            is WordCheckState.Correct -> {
                // brief dwell to show green, then advance (matching iOS spring timing)
                delay(DWELL_MS_CORRECT)
                val transition = stateMachine.dwellComplete()
                checkState = transition.newState

                if (transition.shouldAdvanceWord) {
                    if (stateMachine.isComplete()) {
                        onVerificationComplete()
                    } else {
                        wordNumber = stateMachine.wordNumber().toInt()
                        possibleWords = stateMachine.possibleWords().map { it.lowercase() }
                    }
                }
            }

            is WordCheckState.Incorrect -> {
                // brief dwell to show red before returning (matching iOS spring timing)
                delay(DWELL_MS_INCORRECT)
>>>>>>> 202b5d98
                val transition = stateMachine.dwellComplete()
                checkState = transition.newState
            }

            is WordCheckState.Returning -> {
                // animate back to origin
                val word = state.word
                val originPos = wordPositions[word] ?: return@LaunchedEffect

<<<<<<< HEAD
                val moveMs = config.moveDurationMsIncorrect.toInt()
=======
                // spring animation matching iOS spring().speed(3.0)
                val springSpec =
                    spring<Float>(
                        dampingRatio = Spring.DampingRatioNoBouncy,
                        stiffness = Spring.StiffnessMediumLow * 3f,
                    )
>>>>>>> 202b5d98

                coroutineScope {
                    launch {
                        animationX.animateTo(
                            targetValue = originPos.x,
<<<<<<< HEAD
                            animationSpec = tween(moveMs, easing = LinearEasing),
=======
                            animationSpec = springSpec,
>>>>>>> 202b5d98
                        )
                    }
                    launch {
                        animationY.animateTo(
                            targetValue = originPos.y,
<<<<<<< HEAD
                            animationSpec = tween(moveMs, easing = LinearEasing),
=======
                            animationSpec = springSpec,
>>>>>>> 202b5d98
                        )
                    }
                }

                val transition = stateMachine.returnComplete()
                checkState = transition.newState
            }

            WordCheckState.None -> {
<<<<<<< HEAD
                // idle - nothing to do
=======
                // idle - reset position ready state
                isPositionReady = false
>>>>>>> 202b5d98
            }
        }
    }

    // force white status bar icons for midnight blue background
    ForceLightStatusBarIcons()

    Scaffold(
        containerColor = CoveColor.midnightBlue,
        topBar = {
            CenterAlignedTopAppBar(
                colors =
                    TopAppBarDefaults.centerAlignedTopAppBarColors(
                        containerColor = Color.Transparent,
                        titleContentColor = Color.White,
                        actionIconContentColor = Color.White,
                        navigationIconContentColor = Color.White,
                    ),
                title = {
                    Text(
                        stringResource(R.string.title_verify_recovery_words),
                        style = MaterialTheme.typography.titleMedium,
                        maxLines = 1,
                        overflow = TextOverflow.Ellipsis,
                    )
                },
                navigationIcon = {
                    IconButton(onClick = onBack) {
                        Icon(
                            imageVector = Icons.AutoMirrored.Default.ArrowBack,
                            contentDescription = "Back",
                        )
                    }
                },
                actions = {},
            )
        },
        snackbarHost = { SnackbarHost(snackbarHostState) },
    ) { padding ->
        Box(
            modifier =
                Modifier
                    .fillMaxSize()
                    .padding(padding)
                    .onGloballyPositioned { coords ->
                        val pos = coords.positionInRoot()
                        rootOffset = Offset(pos.x, pos.y)
                    },
        ) {
            Image(
                painter = painterResource(id = R.drawable.image_chain_code_pattern_horizontal),
                contentDescription = null,
                contentScale = ContentScale.Crop,
                modifier =
                    Modifier
                        .fillMaxHeight()
                        .align(Alignment.TopCenter),
            )

            Column(
                modifier =
                    Modifier
                        .fillMaxSize()
                        .verticalScroll(rememberScrollState())
                        .padding(vertical = 20.dp),
                verticalArrangement = Arrangement.spacedBy(24.dp),
            ) {
                Column(
                    modifier =
                        Modifier
                            .fillMaxWidth()
                            .padding(horizontal = 20.dp),
                    verticalArrangement = Arrangement.Top,
                    horizontalAlignment = Alignment.CenterHorizontally,
                ) {
                    Spacer(Modifier.height(12.dp))

                    Text(
                        text = stringResource(R.string.label_what_is_word_n, wordNumber),
                        color = Color.White,
                        fontSize = 22.sp,
                        fontWeight = FontWeight.SemiBold,
                        textAlign = TextAlign.Center,
                        modifier = Modifier.fillMaxWidth(),
                    )

                    Spacer(Modifier.height(24.dp))

                    // target position for chip animation
                    BoxWithConstraints(Modifier.fillMaxWidth()) {
                        val cellWidth = (maxWidth - 12.dp * 3) / 4
                        Box(
                            modifier = Modifier.fillMaxWidth(),
                            contentAlignment = Alignment.Center,
                        ) {
                            Box(
                                modifier =
                                    Modifier
                                        .width(cellWidth)
                                        .height(chipHeight)
                                        .onGloballyPositioned { coordinates ->
                                            val pos = coordinates.positionInRoot()
                                            targetPosition =
                                                Offset(
                                                    pos.x - rootOffset.x,
                                                    pos.y - rootOffset.y,
                                                )
                                        },
                            ) { }
                        }
                    }

                    Spacer(Modifier.height(12.dp))

                    HorizontalDivider(
                        color = Color.White,
                        thickness = 1.dp,
                        modifier = Modifier.width(160.dp),
                    )

                    Spacer(Modifier.height(24.dp))

                    // word options grid
                    BoxWithConstraints(Modifier.fillMaxWidth()) {
                        val cellWidth = (maxWidth - 12.dp * 3) / 4
                        actualChipWidth = cellWidth

                        Column(
                            verticalArrangement = Arrangement.spacedBy(12.dp),
                            modifier = Modifier.fillMaxWidth(),
                        ) {
                            possibleWords.chunked(4).forEach { rowItems ->
                                Row(
                                    horizontalArrangement = Arrangement.spacedBy(12.dp),
                                    modifier = Modifier.fillMaxWidth(),
                                ) {
                                    rowItems.forEach { word ->
                                        Box(modifier = Modifier.weight(1f)) {
                                            val isAnimating =
                                                checkState.let {
                                                    when (it) {
                                                        is WordCheckState.Checking -> it.word == word
                                                        is WordCheckState.Correct -> it.word == word
                                                        is WordCheckState.Incorrect -> it.word == word
                                                        is WordCheckState.Returning -> it.word == word
                                                        WordCheckState.None -> false
                                                    }
                                                }

                                            if (isAnimating) {
                                                // placeholder while animating
                                                Box(
                                                    modifier =
                                                        Modifier
                                                            .fillMaxWidth()
                                                            .height(46.dp),
                                                ) { }
                                            } else {
                                                OptionChip(
                                                    text = word,
                                                    selected = false,
                                                    onClick = {
                                                        if (checkState == WordCheckState.None) {
                                                            val transition = stateMachine.selectWord(word)
                                                            checkState = transition.newState
                                                        }
                                                    },
                                                    onPositionCaptured = { position ->
                                                        wordPositions = wordPositions + (
                                                            word to
                                                                Offset(
                                                                    position.x - rootOffset.x,
                                                                    position.y - rootOffset.y,
                                                                )
                                                        )
                                                    },
                                                )
                                            }
                                        }
                                    }
                                    repeat(4 - rowItems.size) {
                                        Spacer(modifier = Modifier.weight(1f))
                                    }
                                }
                            }
                        }
                    }
                }

                Column(
                    verticalArrangement = Arrangement.spacedBy(16.dp),
                    modifier =
                        Modifier
                            .fillMaxWidth()
                            .weight(1f)
                            .padding(horizontal = 20.dp),
                ) {
                    Row(verticalAlignment = Alignment.CenterVertically) {
                        DashDotsIndicator(
                            count = 4,
                            currentIndex = 3,
                        )
                        Spacer(Modifier.weight(1f))
                    }

                    Text(
                        text = stringResource(R.string.label_verify_words_title),
                        color = Color.White,
                        fontSize = 34.sp,
                        fontWeight = FontWeight.SemiBold,
                        lineHeight = 38.sp,
                    )

                    Text(
                        text = stringResource(R.string.label_verify_words_body),
                        color = Color.White.copy(alpha = 0.8f),
                        lineHeight = 20.sp,
                    )

                    Spacer(Modifier.weight(1f))

                    HorizontalDivider(color = Color.White.copy(alpha = 0.35f), thickness = 1.dp)

                    Button(
                        onClick = onShowWords,
                        shape = RoundedCornerShape(10.dp),
                        colors =
                            ButtonDefaults.buttonColors(
                                containerColor = CoveColor.btnPrimary,
                                contentColor = CoveColor.midnightBlue,
                            ),
                        contentPadding = PaddingValues(vertical = 20.dp, horizontal = 10.dp),
                        modifier = Modifier.fillMaxWidth(),
                    ) {
                        Text(
                            text = stringResource(R.string.btn_show_words),
                            fontWeight = FontWeight.Medium,
                            fontSize = 13.sp,
                            textAlign = TextAlign.Center,
                            modifier = Modifier.fillMaxWidth(),
                        )
                    }

                    Text(
                        text = stringResource(R.string.btn_skip_verification),
                        color = Color.White.copy(alpha = 0.9f),
                        fontWeight = FontWeight.Medium,
                        fontSize = 12.sp,
                        textAlign = TextAlign.Center,
                        modifier =
                            Modifier
                                .fillMaxWidth()
<<<<<<< HEAD
                                .padding(top = 4.dp)
=======
>>>>>>> 202b5d98
                                .clickable { showSkipAlert = true },
                    )
                }
            }

            // skip verification confirmation dialog
            if (showSkipAlert) {
                AlertDialog(
                    onDismissRequest = { showSkipAlert = false },
                    title = { Text("Skip verifying words?") },
                    text = {
                        Text(
                            "Are you sure you want to skip verifying words? Without having a backup of these words, you could lose your bitcoin",
                        )
                    },
                    confirmButton = {
                        TextButton(
                            onClick = {
                                showSkipAlert = false
                                onSkip()
                            },
                        ) {
                            Text("Yes, Verify Later")
                        }
                    },
                    dismissButton = {
                        TextButton(onClick = { showSkipAlert = false }) {
                            Text("Cancel")
                        }
                    },
                )
            }

            // animated overlay chip
            val currentWord =
                when (val state = checkState) {
                    is WordCheckState.Checking -> state.word
                    is WordCheckState.Correct -> state.word
                    is WordCheckState.Incorrect -> state.word
                    is WordCheckState.Returning -> state.word
                    WordCheckState.None -> null
                }

<<<<<<< HEAD
            if (currentWord != null) {
=======
            if (currentWord != null && isPositionReady) {
>>>>>>> 202b5d98
                Box(
                    modifier =
                        Modifier
                            .offset {
                                IntOffset(
                                    animationX.value.roundToInt(),
                                    animationY.value.roundToInt(),
                                )
                            }.width(actualChipWidth)
                            .height(chipHeight)
                            .background(overlayBg, RoundedCornerShape(14.dp))
                            .zIndex(10f),
                    contentAlignment = Alignment.Center,
                ) {
<<<<<<< HEAD
                    Text(
                        text = currentWord,
                        color = overlayText,
                        fontWeight = FontWeight.Medium,
=======
                    BasicText(
                        text = currentWord,
>>>>>>> 202b5d98
                        maxLines = 1,
                        autoSize =
                            TextAutoSize.StepBased(
                                minFontSize = 7.sp,
                                maxFontSize = 14.sp,
                                stepSize = 0.5.sp,
                            ),
                        style =
                            TextStyle(
                                color = overlayText,
                                fontWeight = FontWeight.Medium,
                                textAlign = TextAlign.Center,
                            ),
                        modifier = Modifier.padding(horizontal = 6.dp),
                    )
                }
            }
        }
    }
}

@Composable
private fun OptionChip(
    text: String,
    selected: Boolean,
    onClick: () -> Unit,
    modifier: Modifier = Modifier,
    onPositionCaptured: (Offset) -> Unit = {},
) {
    val shape = RoundedCornerShape(14.dp)
    val bg = if (selected) Color.White else CoveColor.btnPrimary
    val textColor = if (selected) CoveColor.midnightBlue else CoveColor.midnightBlue

    Box(
        modifier =
            modifier
                .fillMaxWidth()
                .height(46.dp),
        contentAlignment = Alignment.Center,
    ) {
        Box(
            modifier =
                Modifier
                    .fillMaxSize()
                    .clip(shape)
                    .background(bg, shape)
                    .clickable { onClick() }
                    .onGloballyPositioned { coordinates ->
                        onPositionCaptured(coordinates.positionInRoot())
                    },
            contentAlignment = Alignment.Center,
        ) {
<<<<<<< HEAD
            AutoSizeText(
                text = text,
                color = textColor,
                fontWeight = FontWeight.Medium,
                maxFontSize = 14.sp,
                minimumScaleFactor = 0.50f,
                textAlign = TextAlign.Center,
=======
            BasicText(
                text = text,
                maxLines = 1,
                autoSize =
                    TextAutoSize.StepBased(
                        minFontSize = 7.sp,
                        maxFontSize = 14.sp,
                        stepSize = 0.5.sp,
                    ),
                style =
                    TextStyle(
                        color = textColor,
                        fontWeight = FontWeight.Medium,
                        textAlign = TextAlign.Center,
                    ),
>>>>>>> 202b5d98
                modifier = Modifier.padding(horizontal = 6.dp),
            )
        }
    }
}<|MERGE_RESOLUTION|>--- conflicted
+++ resolved
@@ -20,15 +20,9 @@
 import androidx.compose.foundation.layout.offset
 import androidx.compose.foundation.layout.padding
 import androidx.compose.foundation.layout.width
-<<<<<<< HEAD
-import androidx.compose.foundation.rememberScrollState
-import androidx.compose.foundation.shape.RoundedCornerShape
-import androidx.compose.foundation.verticalScroll
-=======
 import androidx.compose.foundation.shape.RoundedCornerShape
 import androidx.compose.foundation.text.BasicText
 import androidx.compose.foundation.text.TextAutoSize
->>>>>>> 202b5d98
 import androidx.compose.material.icons.Icons
 import androidx.compose.material.icons.automirrored.filled.ArrowBack
 import androidx.compose.material3.AlertDialog
@@ -76,23 +70,16 @@
 import kotlinx.coroutines.launch
 import org.bitcoinppl.cove.R
 import org.bitcoinppl.cove.ui.theme.CoveColor
-<<<<<<< HEAD
-import org.bitcoinppl.cove.views.AutoSizeText
-=======
 import org.bitcoinppl.cove.ui.theme.ForceLightStatusBarIcons
->>>>>>> 202b5d98
 import org.bitcoinppl.cove.views.DashDotsIndicator
 import org.bitcoinppl.cove_core.WordCheckState
 import org.bitcoinppl.cove_core.WordVerifyStateMachine
 import kotlin.math.hypot
 import kotlin.math.roundToInt
 
-<<<<<<< HEAD
-=======
 private const val DWELL_MS_CORRECT = 300L
 private const val DWELL_MS_INCORRECT = 500L
 
->>>>>>> 202b5d98
 @OptIn(ExperimentalMaterial3Api::class)
 @Composable
 fun HotWalletVerifyScreen(
@@ -116,10 +103,7 @@
     val animationX = remember { Animatable(0f) }
     val animationY = remember { Animatable(0f) }
     var travelDistance by remember { mutableStateOf(1f) }
-<<<<<<< HEAD
-=======
     var isPositionReady by remember { mutableStateOf(false) }
->>>>>>> 202b5d98
 
     // UI state derived from state machine
     var checkState by remember { mutableStateOf(stateMachine.state()) }
@@ -151,12 +135,6 @@
                 val dist = hypot(targetPosition.x - startPos.x, targetPosition.y - startPos.y)
                 travelDistance = if (dist <= 0f) 1f else dist
 
-<<<<<<< HEAD
-                animationX.snapTo(startPos.x)
-                animationY.snapTo(startPos.y)
-
-                val moveMs = config.moveDurationMsCorrect.toInt()
-=======
                 // snap to start position before showing the overlay
                 isPositionReady = false
                 animationX.snapTo(startPos.x)
@@ -169,24 +147,18 @@
                         dampingRatio = Spring.DampingRatioNoBouncy,
                         stiffness = Spring.StiffnessMediumLow * 2f,
                     )
->>>>>>> 202b5d98
 
                 coroutineScope {
                     launch {
                         animationX.animateTo(
                             targetValue = targetPosition.x,
-<<<<<<< HEAD
-                            animationSpec = tween(moveMs, easing = LinearEasing),
-=======
                             animationSpec = springSpec,
->>>>>>> 202b5d98
                         )
                     }
                     launch {
                         animationY.animateTo(
                             targetValue = targetPosition.y,
-<<<<<<< HEAD
-                            animationSpec = tween(moveMs, easing = LinearEasing),
+                            animationSpec = springSpec,
                         )
                     }
                 }
@@ -197,8 +169,8 @@
             }
 
             is WordCheckState.Correct -> {
-                // dwell then advance
-                delay(config.dwellDurationMsCorrect.toLong())
+                // brief dwell to show green, then advance (matching iOS spring timing)
+                delay(DWELL_MS_CORRECT)
                 val transition = stateMachine.dwellComplete()
                 checkState = transition.newState
 
@@ -213,39 +185,8 @@
             }
 
             is WordCheckState.Incorrect -> {
-                // dwell then start return
-                delay(config.dwellDurationMsIncorrect.toLong())
-=======
-                            animationSpec = springSpec,
-                        )
-                    }
-                }
-
-                // animation complete - transition to correct/incorrect
-                val transition = stateMachine.animationComplete()
-                checkState = transition.newState
-            }
-
-            is WordCheckState.Correct -> {
-                // brief dwell to show green, then advance (matching iOS spring timing)
-                delay(DWELL_MS_CORRECT)
-                val transition = stateMachine.dwellComplete()
-                checkState = transition.newState
-
-                if (transition.shouldAdvanceWord) {
-                    if (stateMachine.isComplete()) {
-                        onVerificationComplete()
-                    } else {
-                        wordNumber = stateMachine.wordNumber().toInt()
-                        possibleWords = stateMachine.possibleWords().map { it.lowercase() }
-                    }
-                }
-            }
-
-            is WordCheckState.Incorrect -> {
                 // brief dwell to show red before returning (matching iOS spring timing)
                 delay(DWELL_MS_INCORRECT)
->>>>>>> 202b5d98
                 val transition = stateMachine.dwellComplete()
                 checkState = transition.newState
             }
@@ -255,36 +196,24 @@
                 val word = state.word
                 val originPos = wordPositions[word] ?: return@LaunchedEffect
 
-<<<<<<< HEAD
-                val moveMs = config.moveDurationMsIncorrect.toInt()
-=======
                 // spring animation matching iOS spring().speed(3.0)
                 val springSpec =
                     spring<Float>(
                         dampingRatio = Spring.DampingRatioNoBouncy,
                         stiffness = Spring.StiffnessMediumLow * 3f,
                     )
->>>>>>> 202b5d98
 
                 coroutineScope {
                     launch {
                         animationX.animateTo(
                             targetValue = originPos.x,
-<<<<<<< HEAD
-                            animationSpec = tween(moveMs, easing = LinearEasing),
-=======
                             animationSpec = springSpec,
->>>>>>> 202b5d98
                         )
                     }
                     launch {
                         animationY.animateTo(
                             targetValue = originPos.y,
-<<<<<<< HEAD
-                            animationSpec = tween(moveMs, easing = LinearEasing),
-=======
                             animationSpec = springSpec,
->>>>>>> 202b5d98
                         )
                     }
                 }
@@ -294,12 +223,8 @@
             }
 
             WordCheckState.None -> {
-<<<<<<< HEAD
-                // idle - nothing to do
-=======
                 // idle - reset position ready state
                 isPositionReady = false
->>>>>>> 202b5d98
             }
         }
     }
@@ -363,7 +288,6 @@
                 modifier =
                     Modifier
                         .fillMaxSize()
-                        .verticalScroll(rememberScrollState())
                         .padding(vertical = 20.dp),
                 verticalArrangement = Arrangement.spacedBy(24.dp),
             ) {
@@ -552,10 +476,6 @@
                         modifier =
                             Modifier
                                 .fillMaxWidth()
-<<<<<<< HEAD
-                                .padding(top = 4.dp)
-=======
->>>>>>> 202b5d98
                                 .clickable { showSkipAlert = true },
                     )
                 }
@@ -599,11 +519,7 @@
                     WordCheckState.None -> null
                 }
 
-<<<<<<< HEAD
-            if (currentWord != null) {
-=======
             if (currentWord != null && isPositionReady) {
->>>>>>> 202b5d98
                 Box(
                     modifier =
                         Modifier
@@ -618,15 +534,8 @@
                             .zIndex(10f),
                     contentAlignment = Alignment.Center,
                 ) {
-<<<<<<< HEAD
-                    Text(
-                        text = currentWord,
-                        color = overlayText,
-                        fontWeight = FontWeight.Medium,
-=======
                     BasicText(
                         text = currentWord,
->>>>>>> 202b5d98
                         maxLines = 1,
                         autoSize =
                             TextAutoSize.StepBased(
@@ -679,15 +588,6 @@
                     },
             contentAlignment = Alignment.Center,
         ) {
-<<<<<<< HEAD
-            AutoSizeText(
-                text = text,
-                color = textColor,
-                fontWeight = FontWeight.Medium,
-                maxFontSize = 14.sp,
-                minimumScaleFactor = 0.50f,
-                textAlign = TextAlign.Center,
-=======
             BasicText(
                 text = text,
                 maxLines = 1,
@@ -703,7 +603,6 @@
                         fontWeight = FontWeight.Medium,
                         textAlign = TextAlign.Center,
                     ),
->>>>>>> 202b5d98
                 modifier = Modifier.padding(horizontal = 6.dp),
             )
         }
