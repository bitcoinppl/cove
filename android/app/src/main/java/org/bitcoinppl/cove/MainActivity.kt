--- conflicted
+++ resolved
@@ -573,11 +573,7 @@
                     ) {
                         CircularProgressIndicator()
                         Spacer(modifier = Modifier.height(12.dp))
-<<<<<<< HEAD
-                        Text("Working on it...")
-=======
                         Text(state.title())
->>>>>>> f4c31d89
                     }
                 }
             }
@@ -591,16 +587,11 @@
                 confirmButton = {
                     TextButton(onClick = {
                         onDismiss()
-<<<<<<< HEAD
-                        Database().globalConfig().selectedWallet()?.let { walletId ->
-                            app.resetRoute(Route.SelectedWallet(walletId))
-=======
                         val walletId = Database().globalConfig().selectedWallet()
                         if (walletId != null) {
                             app.resetRoute(Route.SelectedWallet(walletId))
                         } else {
                             app.resetRoute(Route.NewWallet(NewWalletRoute.Select))
->>>>>>> f4c31d89
                         }
                     }) { Text("OK") }
                 },
