package org.bitcoinppl.cove

import androidx.compose.runtime.Stable
import androidx.compose.runtime.getValue
import androidx.compose.runtime.mutableStateMapOf
import androidx.compose.runtime.mutableStateOf
import androidx.compose.runtime.setValue
import androidx.compose.runtime.snapshots.SnapshotStateMap
import androidx.compose.ui.graphics.Color
import kotlinx.coroutines.CoroutineScope
import kotlinx.coroutines.Dispatchers
import kotlinx.coroutines.SupervisorJob
import kotlinx.coroutines.cancel
import kotlinx.coroutines.launch
import kotlinx.coroutines.withContext
import org.bitcoinppl.cove.utils.toComposeColor
import org.bitcoinppl.cove_core.*
import org.bitcoinppl.cove_core.tapcard.TapSigner
import org.bitcoinppl.cove_core.types.*
import java.io.Closeable
import java.util.concurrent.atomic.AtomicBoolean

/**
 * wallet manager - manages wallet state, balance, transactions
 * ported from iOS WalletManager.swift
 */
@Stable
class WalletManager :
    WalletManagerReconciler,
    Closeable {
    private val tag = "WalletManager"

    private val mainScope = CoroutineScope(SupervisorJob() + Dispatchers.Main.immediate)
    private val ioScope = CoroutineScope(SupervisorJob() + Dispatchers.IO)
    private val isClosed = AtomicBoolean(false)

    val id: WalletId
    internal val rust: RustWalletManager

    // observable state
    var walletMetadata by mutableStateOf<WalletMetadata?>(null)
        private set

    var loadState by mutableStateOf<WalletLoadState>(WalletLoadState.LOADING)
        private set

    var balance by mutableStateOf(Balance.zero())
        private set

    var fiatBalance by mutableStateOf<Double?>(null)
        private set

    var foundAddresses by mutableStateOf<List<FoundAddress>>(emptyList())
        private set

    var unsignedTransactions by mutableStateOf<List<UnsignedTransaction>>(emptyList())
        private set

    // errors
    var errorAlert by mutableStateOf<WalletErrorAlert?>(null)
    var sendFlowErrorAlert by mutableStateOf<TaggedItem<SendFlowErrorAlert>?>(null)

    // cached transaction details (observable for Compose)
    val transactionDetailsCache: SnapshotStateMap<TxId, TransactionDetails> = mutableStateMapOf()

    // computed properties
    val unit: String
        get() =
            when (walletMetadata?.selectedUnit) {
                BitcoinUnit.BTC -> "btc"
                BitcoinUnit.SAT -> "sats"
                else -> "sats"
            }

    val hasTransactions: Boolean
        get() =
            when (loadState) {
                is WalletLoadState.LOADING -> false
                is WalletLoadState.SCANNING -> (loadState as WalletLoadState.SCANNING).txns.isNotEmpty()
                is WalletLoadState.LOADED -> (loadState as WalletLoadState.LOADED).txns.isNotEmpty()
            }

    val isVerified: Boolean
        get() = walletMetadata?.verified ?: false

    val accentColor: Color
        get() = walletMetadata?.color?.toComposeColor() ?: Color.Blue

    // private constructor - use companion factory methods
    private constructor(
        walletId: WalletId,
        rustManager: RustWalletManager,
        metadata: WalletMetadata,
    ) {
        this.id = walletId
        this.rust = rustManager
        this.walletMetadata = metadata
        this.unsignedTransactions = runCatching { rustManager.getUnsignedTransactions() }.getOrElse { emptyList() }

        // start fiat balance update
        updateFiatBalance()

        rustManager.listenForUpdates(this)
    }

    companion object {
        // create from wallet ID
        operator fun invoke(id: WalletId): WalletManager {
            val rust = RustWalletManager(id)
            val metadata = rust.walletMetadata()
            android.util.Log.d("WalletManager", "Initialized WalletManager for $id")
            return WalletManager(id, rust, metadata)
        }

        // create from xpub
        fun fromXpub(xpub: String): WalletManager {
            val rust = RustWalletManager.tryNewFromXpub(xpub)
            val metadata = rust.walletMetadata()
            android.util.Log.d("WalletManager", "Initialized WalletManager from xpub")
            return WalletManager(metadata.id, rust, metadata)
        }

        // create from TapSigner
        fun fromTapSigner(tapSigner: TapSigner, deriveInfo: DeriveInfo, backup: ByteArray? = null): WalletManager {
            val rust = RustWalletManager.tryNewFromTapSigner(tapSigner, deriveInfo, backup)
            val metadata = rust.walletMetadata()
            android.util.Log.d("WalletManager", "Initialized WalletManager from TapSigner")
            return WalletManager(metadata.id, rust, metadata)
        }
    }

    private fun logDebug(message: String) {
        android.util.Log.d(tag, message)
    }

    private fun logError(message: String, throwable: Throwable? = null) {
        if (throwable != null) {
            android.util.Log.e(tag, message, throwable)
        } else {
            android.util.Log.e(tag, message)
        }
    }

    fun validateMetadata() {
        rust.validateMetadata()
    }

    suspend fun forceWalletScan() {
        rust.forceWalletScan()
    }

    fun setScanning() {
        val currentTxns =
            when (val state = loadState) {
                is WalletLoadState.LOADED -> state.txns
                is WalletLoadState.SCANNING -> state.txns
                else -> emptyList()
            }
        loadState = WalletLoadState.SCANNING(currentTxns)
    }

    suspend fun firstAddress(): AddressInfo = rust.addressAt(0u)

    fun amountFmt(amount: Amount): String =
        when (walletMetadata?.selectedUnit) {
            BitcoinUnit.BTC -> amount.btcString()
            BitcoinUnit.SAT -> amount.satsString()
            else -> amount.satsString()
        }

    fun displayAmount(amount: Amount, showUnit: Boolean = true): String = rust.displayAmount(amount, showUnit)

    fun amountFmtUnit(amount: Amount): String =
        when (walletMetadata?.selectedUnit) {
            BitcoinUnit.BTC -> amount.btcStringWithUnit()
            BitcoinUnit.SAT -> amount.satsStringWithUnit()
            else -> amount.satsStringWithUnit()
        }

    suspend fun transactionDetails(txId: TxId): TransactionDetails {
        // check cache first
        transactionDetailsCache[txId]?.let { return it }

        // fetch from rust and cache
        val details = rust.transactionDetails(txId)
        transactionDetailsCache[txId] = details
        return details
    }

    fun updateTransactionDetailsCache(txId: TxId, details: TransactionDetails) {
        transactionDetailsCache[txId] = details
    }

    internal fun updateFiatBalance() {
        fiatBalance = rust.amountInFiat(balance.spendable())
    }

    suspend fun updateWalletBalance() {
        val bal = rust.balance()
        withContext(Dispatchers.Main) {
            balance = bal
            updateFiatBalance()
        }
    }

    private fun apply(message: WalletManagerReconcileMessage) {
        when (message) {
            is WalletManagerReconcileMessage.StartedInitialFullScan -> {
                loadState = WalletLoadState.LOADING
            }

            is WalletManagerReconcileMessage.StartedExpandedFullScan -> {
                loadState = WalletLoadState.SCANNING(message.v1)
            }

            is WalletManagerReconcileMessage.AvailableTransactions -> {
                // accept cached transactions in loading/scanning states, or if new count > current
                loadState = when (val current = loadState) {
                    is WalletLoadState.LOADING, is WalletLoadState.SCANNING ->
                        WalletLoadState.SCANNING(message.v1)
                    is WalletLoadState.LOADED ->
                        if (message.v1.size > current.txns.size) WalletLoadState.SCANNING(message.v1) else current
                }
            }

            is WalletManagerReconcileMessage.UpdatedTransactions -> {
                loadState =
                    when (loadState) {
                        is WalletLoadState.SCANNING, is WalletLoadState.LOADING ->
                            WalletLoadState.SCANNING(message.v1)
                        is WalletLoadState.LOADED ->
                            WalletLoadState.LOADED(message.v1)
                    }
            }

            is WalletManagerReconcileMessage.ScanComplete -> {
                loadState = WalletLoadState.LOADED(message.v1)
            }

            is WalletManagerReconcileMessage.WalletBalanceChanged -> {
                balance = message.v1
                updateFiatBalance()
            }

            is WalletManagerReconcileMessage.UnsignedTransactionsChanged -> {
                unsignedTransactions =
                    runCatching {
                        rust.getUnsignedTransactions()
                    }.getOrElse { emptyList() }
            }

            is WalletManagerReconcileMessage.WalletMetadataChanged -> {
                walletMetadata = message.v1
                persistWalletMetadata(message.v1)
            }

            is WalletManagerReconcileMessage.WalletScannerResponse -> {
                logDebug("walletScannerResponse: ${message.v1}")
                when (val response = message.v1) {
                    is ScannerResponse.FoundAddresses -> {
                        foundAddresses = response.v1
                    }
                    else -> {
                        // handle other scanner response types
                    }
                }
            }

            is WalletManagerReconcileMessage.NodeConnectionFailed -> {
                errorAlert = WalletErrorAlert.NodeConnectionFailed(message.v1)
                logError(message.v1)
            }

            is WalletManagerReconcileMessage.WalletException -> {
                logError("WalletException: ${message.v1}")
            }

            is WalletManagerReconcileMessage.UnknownError -> {
                logError("Unknown error: ${message.v1}")
            }

            is WalletManagerReconcileMessage.SendFlowException -> {
                sendFlowErrorAlert = TaggedItem(message.v1)
            }
        }
    }

    override fun reconcile(message: WalletManagerReconcileMessage) {
<<<<<<< HEAD
        mainScope.launch {
            logDebug("reconcile: $message")
            apply(message)
=======
        logDebug("reconcile: $message")
        ioScope.launch {
            mainScope.launch { apply(message) }
>>>>>>> 202b5d98
        }
    }

    override fun reconcileMany(messages: List<WalletManagerReconcileMessage>) {
<<<<<<< HEAD
        mainScope.launch {
            logDebug("reconcile_messages: ${messages.size} messages")
            messages.forEach { apply(it) }
=======
        logDebug("reconcile_messages: ${messages.size} messages")
        ioScope.launch {
            mainScope.launch { messages.forEach { apply(it) } }
>>>>>>> 202b5d98
        }
    }

    fun dispatch(action: WalletManagerAction) {
        logDebug("dispatch: $action")
        mainScope.launch(Dispatchers.IO) { rust.dispatch(action) }
    }

    private fun persistWalletMetadata(metadata: WalletMetadata) {
        ioScope.launch { rust.setWalletMetadata(metadata) }
    }

    override fun close() {
        if (!isClosed.compareAndSet(false, true)) return
        logDebug("Closing WalletManager for $id")
        ioScope.cancel()
        mainScope.cancel()
        rust.close()
    }
}

/**
 * wallet load state sealed class
 * mirrors iOS WalletLoadState enum
 */
sealed class WalletLoadState {
    data object LOADING : WalletLoadState()

    data class SCANNING(
        val txns: List<Transaction>,
    ) : WalletLoadState()

    data class LOADED(
        val txns: List<Transaction>,
    ) : WalletLoadState()
}<|MERGE_RESOLUTION|>--- conflicted
+++ resolved
@@ -98,7 +98,7 @@
         this.unsignedTransactions = runCatching { rustManager.getUnsignedTransactions() }.getOrElse { emptyList() }
 
         // start fiat balance update
-        updateFiatBalance()
+        mainScope.launch(Dispatchers.IO) { updateFiatBalance() }
 
         rustManager.listenForUpdates(this)
     }
@@ -191,16 +191,26 @@
         transactionDetailsCache[txId] = details
     }
 
-    internal fun updateFiatBalance() {
-        fiatBalance = rust.amountInFiat(balance.spendable())
+    private suspend fun updateFiatBalance() {
+        try {
+            val fiatBal = rust.balanceInFiat()
+            withContext(Dispatchers.Main) {
+                fiatBalance = fiatBal
+            }
+        } catch (e: Exception) {
+            logError("error getting fiat balance", e)
+            withContext(Dispatchers.Main) {
+                fiatBalance = 0.0
+            }
+        }
     }
 
     suspend fun updateWalletBalance() {
         val bal = rust.balance()
         withContext(Dispatchers.Main) {
             balance = bal
-            updateFiatBalance()
-        }
+        }
+        updateFiatBalance()
     }
 
     private fun apply(message: WalletManagerReconcileMessage) {
@@ -214,12 +224,8 @@
             }
 
             is WalletManagerReconcileMessage.AvailableTransactions -> {
-                // accept cached transactions in loading/scanning states, or if new count > current
-                loadState = when (val current = loadState) {
-                    is WalletLoadState.LOADING, is WalletLoadState.SCANNING ->
-                        WalletLoadState.SCANNING(message.v1)
-                    is WalletLoadState.LOADED ->
-                        if (message.v1.size > current.txns.size) WalletLoadState.SCANNING(message.v1) else current
+                if (loadState is WalletLoadState.LOADING) {
+                    loadState = WalletLoadState.SCANNING(message.v1)
                 }
             }
 
@@ -239,7 +245,8 @@
 
             is WalletManagerReconcileMessage.WalletBalanceChanged -> {
                 balance = message.v1
-                updateFiatBalance()
+                // update fiat balance in background
+                mainScope.launch(Dispatchers.IO) { updateFiatBalance() }
             }
 
             is WalletManagerReconcileMessage.UnsignedTransactionsChanged -> {
@@ -286,28 +293,16 @@
     }
 
     override fun reconcile(message: WalletManagerReconcileMessage) {
-<<<<<<< HEAD
         mainScope.launch {
             logDebug("reconcile: $message")
             apply(message)
-=======
-        logDebug("reconcile: $message")
-        ioScope.launch {
-            mainScope.launch { apply(message) }
->>>>>>> 202b5d98
         }
     }
 
     override fun reconcileMany(messages: List<WalletManagerReconcileMessage>) {
-<<<<<<< HEAD
         mainScope.launch {
             logDebug("reconcile_messages: ${messages.size} messages")
             messages.forEach { apply(it) }
-=======
-        logDebug("reconcile_messages: ${messages.size} messages")
-        ioScope.launch {
-            mainScope.launch { messages.forEach { apply(it) } }
->>>>>>> 202b5d98
         }
     }
 
