--- conflicted
+++ resolved
@@ -34,10 +34,6 @@
 import androidx.compose.material.icons.filled.Output
 import androidx.compose.material.icons.filled.QrCode
 import androidx.compose.material.icons.filled.Share
-<<<<<<< HEAD
-import androidx.compose.material.icons.filled.Upload
-=======
->>>>>>> ebce2cfb
 import androidx.compose.material.icons.filled.Visibility
 import androidx.compose.material.icons.filled.VisibilityOff
 import androidx.compose.material3.AlertDialog
@@ -80,17 +76,11 @@
 import kotlinx.coroutines.Dispatchers
 import kotlinx.coroutines.launch
 import kotlinx.coroutines.withContext
-<<<<<<< HEAD
-import org.bitcoinppl.cove.ui.theme.CoveColor
-import org.bitcoinppl.cove.ui.theme.midnightBtn
-import org.bitcoinppl.cove.ui.theme.title3
-=======
 import org.bitcoinppl.cove.nfc.NfcWriteSheet
 import org.bitcoinppl.cove.send.SendFlowAdvancedDetailsView
 import org.bitcoinppl.cove.ui.theme.CoveColor
 import org.bitcoinppl.cove.ui.theme.ForceLightStatusBarIcons
 import org.bitcoinppl.cove.ui.theme.coveColors
->>>>>>> ebce2cfb
 import org.bitcoinppl.cove.views.AutoSizeText
 import org.bitcoinppl.cove.views.BitcoinShieldIcon
 import org.bitcoinppl.cove_core.*
@@ -292,130 +282,6 @@
                             .fillMaxWidth()
                             .weight(1f)
                             .background(MaterialTheme.colorScheme.surface)
-<<<<<<< HEAD
-                            .verticalScroll(rememberScrollState())
-                            .padding(horizontal = 16.dp),
-                    verticalArrangement = Arrangement.spacedBy(24.dp),
-                ) {
-                    // header section
-                    Column(modifier = Modifier.padding(top = 16.dp)) {
-                        Text(
-                            text = "You're sending",
-                            style = MaterialTheme.typography.headlineSmall,
-                            fontWeight = FontWeight.Bold,
-                            color = MaterialTheme.colorScheme.onSurface,
-                            modifier = Modifier.padding(top = 6.dp),
-                        )
-
-                        Text(
-                            text = "The amount they will receive",
-                            style = MaterialTheme.typography.bodySmall,
-                            color = MaterialTheme.colorScheme.onSurface.copy(alpha = 0.6f),
-                            fontWeight = FontWeight.Medium,
-                        )
-                    }
-
-                    // amount display - centered with dynamic offset based on unit label width
-                    var unitLabelWidth by remember { mutableStateOf(0.dp) }
-                    val density = LocalDensity.current
-
-                    Column(
-                        modifier =
-                            Modifier
-                                .fillMaxWidth()
-                                .padding(top = 8.dp),
-                        horizontalAlignment = Alignment.CenterHorizontally,
-                    ) {
-                        Row(
-                            verticalAlignment = Alignment.Bottom,
-                            modifier = Modifier.offset(x = unitLabelWidth / 2),
-                        ) {
-                            AutoSizeText(
-                                text = walletManager.amountFmt(details.sendingAmount()),
-                                maxFontSize = 48.sp,
-                                minimumScaleFactor = 0.5f,
-                                fontWeight = FontWeight.Bold,
-                                color = MaterialTheme.colorScheme.onSurface,
-                            )
-
-                            Text(
-                                text = if (metadata?.selectedUnit?.name == "SAT") "sats" else "btc",
-                                color = MaterialTheme.colorScheme.onSurface,
-                                modifier =
-                                    Modifier
-                                        .padding(start = 8.dp, bottom = 10.dp)
-                                        .onSizeChanged { size ->
-                                            unitLabelWidth = with(density) { size.width.toDp() }
-                                        },
-                            )
-                        }
-
-                        Text(
-                            text = fiatAmount,
-                            style = MaterialTheme.typography.titleMedium,
-                            color = MaterialTheme.colorScheme.onSurface.copy(alpha = 0.6f),
-                        )
-                    }
-
-                    // account section
-                    AccountSection(metadata)
-
-                    HorizontalDivider()
-
-                    // address section
-                    AddressSection(
-                        address = details.sendingTo().spacedOut(),
-                        onCopy = {
-                            val clipboard =
-                                context.getSystemService(Context.CLIPBOARD_SERVICE) as ClipboardManager
-                            val clip = ClipData.newPlainText("address", details.sendingTo().unformatted())
-                            clipboard.setPrimaryClip(clip)
-                        },
-                        onClick = { sheetState = SheetState.InputOutputDetails },
-                    )
-
-                    HorizontalDivider()
-
-                    // sign transaction section
-                    when (val hwMetadata = metadata?.hardwareMetadata) {
-                        is HardwareWalletMetadata.TapSigner -> {
-                            SignTapSignerSection(
-                                tapSigner = hwMetadata.v1,
-                                onSign = {
-                                    val route =
-                                        TapSignerRoute.EnterPin(
-                                            tapSigner = hwMetadata.v1,
-                                            action = AfterPinAction.Sign(details.psbt()),
-                                        )
-                                    app.sheetState = TaggedItem(AppSheetState.TapSigner(route))
-                                },
-                            )
-                        }
-                        else -> {
-                            SignTransactionSection(
-                                onExport = { confirmationState = ConfirmationState.ExportTxn },
-                                onImport = { confirmationState = ConfirmationState.ImportSignature },
-                            )
-                        }
-                    }
-
-                    Spacer(modifier = Modifier.height(16.dp))
-
-                    // more details button
-                    TextButton(
-                        onClick = { sheetState = SheetState.Details },
-                        modifier = Modifier.align(Alignment.CenterHorizontally),
-                    ) {
-                        Text(
-                            text = "More details",
-                            style = MaterialTheme.typography.bodySmall,
-                            color = MaterialTheme.colorScheme.onSurface.copy(alpha = 0.6f),
-                            fontWeight = FontWeight.Medium,
-                        )
-                    }
-
-                    Spacer(modifier = Modifier.height(32.dp))
-=======
                             .padding(horizontal = 16.dp),
                 ) {
                     // scrollable content
@@ -546,7 +412,6 @@
                             fontWeight = FontWeight.Medium,
                         )
                     }
->>>>>>> ebce2cfb
                 }
             }
         }
@@ -563,11 +428,7 @@
                     walletManager = walletManager,
                     details = details,
                     onDismiss = { sheetState = null },
-<<<<<<< HEAD
-                    onShowInputOutput = { sheetState = SheetState.InputOutputDetails },
-=======
                     onShowInputOutput = { sheetState = SheetState.AdvancedDetails },
->>>>>>> ebce2cfb
                 )
             }
         }
@@ -867,82 +728,6 @@
 }
 
 @Composable
-private fun BalanceHeader(
-    walletManager: WalletManager,
-    height: androidx.compose.ui.unit.Dp,
-) {
-    val metadata = walletManager.walletMetadata
-    val balance = walletManager.balance.spendable()
-    val isHidden = metadata?.sensitiveVisible != true
-
-    val balanceString =
-        if (isHidden) {
-            "••••••"
-        } else {
-            when (metadata?.selectedUnit) {
-                BitcoinUnit.BTC -> balance.btcString()
-                else -> balance.satsString()
-            }
-        }
-
-    val denomination =
-        when (metadata?.selectedUnit) {
-            BitcoinUnit.BTC -> "btc"
-            else -> "sats"
-        }
-
-    Box(
-        modifier =
-            Modifier
-                .fillMaxWidth()
-                .height(height)
-                .padding(horizontal = 16.dp),
-    ) {
-        Row(
-            modifier =
-                Modifier
-                    .align(Alignment.BottomStart)
-                    .fillMaxWidth()
-                    .padding(bottom = 16.dp),
-        ) {
-            Column(modifier = Modifier.weight(1f)) {
-                Text(
-                    text = "Balance",
-                    color = Color.White.copy(alpha = 0.7f),
-                    fontSize = 14.sp,
-                )
-                Spacer(Modifier.height(4.dp))
-                Row(verticalAlignment = Alignment.Bottom) {
-                    Text(
-                        text = balanceString,
-                        color = Color.White,
-                        fontSize = 24.sp,
-                        fontWeight = FontWeight.Bold,
-                    )
-                    Spacer(Modifier.size(6.dp))
-                    Text(
-                        text = denomination,
-                        color = Color.White,
-                        fontSize = 14.sp,
-                        modifier = Modifier.offset(y = (-4).dp),
-                    )
-                }
-            }
-            IconButton(
-                onClick = { walletManager.dispatch(WalletManagerAction.ToggleSensitiveVisibility) },
-                modifier = Modifier.offset(y = 8.dp, x = 8.dp),
-            ) {
-                Icon(
-                    imageVector = if (isHidden) Icons.Filled.VisibilityOff else Icons.Filled.Visibility,
-                    contentDescription = null,
-                    tint = Color.White,
-                )
-            }
-        }
-    }
-}
-
-@Composable
 private fun AccountSection(metadata: WalletMetadata?) {
     Row(
         verticalAlignment = Alignment.CenterVertically,
@@ -1038,11 +823,7 @@
                 shape = RoundedCornerShape(10.dp),
                 contentPadding =
                     androidx.compose.foundation.layout.PaddingValues(
-<<<<<<< HEAD
-                        horizontal = 12.dp,
-=======
                         horizontal = 18.dp,
->>>>>>> ebce2cfb
                         vertical = 16.dp,
                     ),
             ) {
@@ -1072,11 +853,7 @@
                 shape = RoundedCornerShape(10.dp),
                 contentPadding =
                     androidx.compose.foundation.layout.PaddingValues(
-<<<<<<< HEAD
-                        horizontal = 12.dp,
-=======
                         horizontal = 18.dp,
->>>>>>> ebce2cfb
                         vertical = 16.dp,
                     ),
             ) {
@@ -1157,7 +934,6 @@
         AccountSection(metadata)
 
         HorizontalDivider()
-<<<<<<< HEAD
 
         // details section
         Column(verticalArrangement = Arrangement.spacedBy(16.dp)) {
@@ -1184,139 +960,6 @@
                     maxLines = 3,
                 )
             }
-
-            Spacer(modifier = Modifier.height(4.dp))
-
-            // network fee row (with warning styling if >20%)
-            Row(
-                modifier = Modifier.fillMaxWidth(),
-                horizontalArrangement = Arrangement.SpaceBetween,
-            ) {
-                Text(
-                    text = "Network Fee",
-                    style = MaterialTheme.typography.bodySmall,
-                    fontWeight = FontWeight.Medium,
-                    color = MaterialTheme.colorScheme.onSurface.copy(alpha = 0.6f),
-                )
-                Text(
-                    text = walletManager.amountFmtUnit(details.feeTotal()),
-                    style = MaterialTheme.typography.bodySmall,
-                    fontWeight = if (feePercentage > 20u) FontWeight.Bold else FontWeight.Medium,
-                    color =
-                        if (feePercentage > 20u) {
-                            MaterialTheme.colorScheme.error
-                        } else {
-                            MaterialTheme.colorScheme.onSurface.copy(alpha = 0.6f)
-                        },
-                )
-            }
-
-            Spacer(modifier = Modifier.height(4.dp))
-
-            // they'll receive row
-            Row(
-                modifier = Modifier.fillMaxWidth(),
-                horizontalArrangement = Arrangement.SpaceBetween,
-            ) {
-                Text(
-                    text = "They'll receive",
-                    style = MaterialTheme.typography.bodySmall,
-                    fontWeight = FontWeight.SemiBold,
-                )
-                Text(
-                    text = walletManager.amountFmtUnit(details.sendingAmount()),
-                    style = MaterialTheme.typography.bodySmall,
-                    fontWeight = FontWeight.SemiBold,
-                )
-            }
-
-            // you'll pay row
-            Row(
-                modifier = Modifier.fillMaxWidth(),
-                horizontalArrangement = Arrangement.SpaceBetween,
-            ) {
-                Text(
-                    text = "You'll pay",
-                    style = MaterialTheme.typography.bodySmall,
-                    fontWeight = FontWeight.SemiBold,
-                )
-                Text(
-                    text = walletManager.amountFmtUnit(details.spendingAmount()),
-                    style = MaterialTheme.typography.bodySmall,
-                    fontWeight = FontWeight.SemiBold,
-                )
-            }
-        }
-
-        Spacer(modifier = Modifier.height(8.dp))
-
-        // close button with midnightBtn styling (matching iOS)
-        Button(
-            onClick = onDismiss,
-            modifier = Modifier.fillMaxWidth(),
-            colors =
-                ButtonDefaults.buttonColors(
-                    containerColor = midnightBtn(),
-                    contentColor = Color.White,
-                ),
-            shape = RoundedCornerShape(10.dp),
-        ) {
-            Text(
-                text = "Close",
-                style = MaterialTheme.typography.labelSmall,
-                modifier = Modifier.padding(vertical = 4.dp),
-            )
-        }
-    }
-}
-
-@Composable
-private fun InputOutputDetailsSheet(
-    walletManager: WalletManager,
-    details: ConfirmDetails,
-    onDismiss: () -> Unit,
-) {
-    Column(
-        modifier =
-            Modifier
-                .fillMaxWidth()
-                .padding(16.dp)
-                .verticalScroll(rememberScrollState()),
-        verticalArrangement = Arrangement.spacedBy(16.dp),
-    ) {
-        Text(
-            text = "Inputs & Outputs",
-            style = MaterialTheme.typography.title3,
-            fontWeight = FontWeight.Bold,
-        )
-=======
-
-        // details section
-        Column(verticalArrangement = Arrangement.spacedBy(16.dp)) {
-            // address row (tappable)
-            Row(
-                modifier =
-                    Modifier
-                        .fillMaxWidth()
-                        .clickable(onClick = onShowInputOutput),
-            ) {
-                Text(
-                    text = "Address",
-                    style = MaterialTheme.typography.bodySmall,
-                    fontWeight = FontWeight.Medium,
-                    color = MaterialTheme.colorScheme.onSurface.copy(alpha = 0.6f),
-                )
-                Spacer(Modifier.weight(1f))
-                Text(
-                    text = details.sendingTo().spacedOut(),
-                    style = MaterialTheme.typography.bodySmall,
-                    fontWeight = FontWeight.SemiBold,
-                    textAlign = TextAlign.End,
-                    modifier = Modifier.weight(3f).padding(start = 24.dp),
-                    maxLines = 3,
-                )
-            }
->>>>>>> ebce2cfb
 
             Spacer(modifier = Modifier.height(4.dp))
 
