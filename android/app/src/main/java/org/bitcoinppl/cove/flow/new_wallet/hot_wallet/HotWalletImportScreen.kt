package org.bitcoinppl.cove.flow.new_wallet.hot_wallet

<<<<<<< HEAD
import android.app.Activity
=======
>>>>>>> 202b5d98
import android.util.Log
import androidx.compose.foundation.Image
import androidx.compose.foundation.background
import androidx.compose.foundation.clickable
import androidx.compose.foundation.layout.Arrangement
import androidx.compose.foundation.layout.Box
import androidx.compose.foundation.layout.Column
import androidx.compose.foundation.layout.Row
import androidx.compose.foundation.layout.Spacer
import androidx.compose.foundation.layout.fillMaxHeight
import androidx.compose.foundation.layout.fillMaxSize
import androidx.compose.foundation.layout.fillMaxWidth
import androidx.compose.foundation.layout.height
import androidx.compose.foundation.layout.padding
import androidx.compose.foundation.layout.size
import androidx.compose.foundation.layout.width
import androidx.compose.foundation.shape.RoundedCornerShape
import androidx.compose.foundation.text.BasicTextField
import androidx.compose.foundation.text.KeyboardActions
import androidx.compose.foundation.text.KeyboardOptions
import androidx.compose.material.icons.Icons
import androidx.compose.material.icons.automirrored.filled.ArrowBack
import androidx.compose.material.icons.filled.CheckCircle
import androidx.compose.material.icons.filled.Nfc
import androidx.compose.material.icons.filled.QrCodeScanner
import androidx.compose.material3.AlertDialog
import androidx.compose.material3.ButtonDefaults
import androidx.compose.material3.Card
import androidx.compose.material3.CardDefaults
import androidx.compose.material3.CenterAlignedTopAppBar
import androidx.compose.material3.CircularProgressIndicator
import androidx.compose.material3.ExperimentalMaterial3Api
import androidx.compose.material3.HorizontalDivider
import androidx.compose.material3.Icon
import androidx.compose.material3.IconButton
import androidx.compose.material3.MaterialTheme
import androidx.compose.material3.ModalBottomSheet
import androidx.compose.material3.Scaffold
import androidx.compose.material3.SnackbarHost
import androidx.compose.material3.SnackbarHostState
import androidx.compose.material3.Text
import androidx.compose.material3.TextButton
import androidx.compose.material3.TopAppBarDefaults
import androidx.compose.runtime.Composable
import androidx.compose.runtime.DisposableEffect
import androidx.compose.runtime.LaunchedEffect
import androidx.compose.runtime.getValue
import androidx.compose.runtime.mutableIntStateOf
import androidx.compose.runtime.mutableStateOf
import androidx.compose.runtime.remember
import androidx.compose.runtime.setValue
import androidx.compose.ui.Alignment
import androidx.compose.ui.Modifier
import androidx.compose.ui.focus.FocusRequester
import androidx.compose.ui.focus.focusRequester
import androidx.compose.ui.focus.onFocusChanged
import androidx.compose.ui.graphics.Color
import androidx.compose.ui.graphics.SolidColor
import androidx.compose.ui.layout.ContentScale
import androidx.compose.ui.platform.LocalContext
import androidx.compose.ui.res.painterResource
import androidx.compose.ui.res.stringResource
import androidx.compose.ui.text.TextStyle
import androidx.compose.ui.text.font.FontFamily
import androidx.compose.ui.text.font.FontWeight
import androidx.compose.ui.text.input.ImeAction
import androidx.compose.ui.text.input.KeyboardCapitalization
import androidx.compose.ui.text.input.KeyboardType
import androidx.compose.ui.text.style.TextAlign
import androidx.compose.ui.text.style.TextOverflow
import androidx.compose.ui.tooling.preview.Preview
import androidx.compose.ui.unit.dp
import androidx.compose.ui.unit.sp
import kotlinx.coroutines.delay
import org.bitcoinppl.cove.AppAlertState
import org.bitcoinppl.cove.AppManager
import org.bitcoinppl.cove.ImportWalletManager
import org.bitcoinppl.cove.QrCodeScanView
import org.bitcoinppl.cove.R
import org.bitcoinppl.cove.TaggedItem
<<<<<<< HEAD
import org.bitcoinppl.cove.nfc.NfcReadingState
import org.bitcoinppl.cove.ui.theme.CoveColor
=======
import org.bitcoinppl.cove.findActivity
import org.bitcoinppl.cove.nfc.NfcReadingState
import org.bitcoinppl.cove.ui.theme.CoveColor
import org.bitcoinppl.cove.ui.theme.ForceLightStatusBarIcons
>>>>>>> 202b5d98
import org.bitcoinppl.cove.ui.theme.title3
import org.bitcoinppl.cove.views.DashDotsIndicator
import org.bitcoinppl.cove.views.ImageButton
import org.bitcoinppl.cove_core.*
import org.bitcoinppl.cove_core.types.*

private const val GROUPS_OF = 12

private enum class AlertState {
    None,
    InvalidWords,
    DuplicateWallet,
    GenericError,
}

@Preview(showBackground = true, backgroundColor = 0xFF0D1B2A)
@Composable
private fun HotWalletImportScreenPreview() {
    val snack = remember { SnackbarHostState() }
    val app = remember { AppManager.getInstance() }
    val manager = remember { ImportWalletManager() }
    HotWalletImportScreen(
        app = app,
        manager = manager,
        numberOfWords = NumberOfBip39Words.TWELVE,
        importType = ImportType.MANUAL,
        snackbarHostState = snack,
    )
}

@OptIn(ExperimentalMaterial3Api::class)
@Composable
fun HotWalletImportScreen(
    app: AppManager,
    manager: ImportWalletManager,
    numberOfWords: NumberOfBip39Words,
    importType: ImportType,
    snackbarHostState: SnackbarHostState = remember { SnackbarHostState() },
) {
    val wordCount =
        when (numberOfWords) {
            NumberOfBip39Words.TWELVE -> 12
            NumberOfBip39Words.TWENTY_FOUR -> 24
        }

    val numberOfGroups = wordCount / GROUPS_OF
    var enteredWords by remember(numberOfWords) {
        mutableStateOf(List(numberOfGroups) { List(GROUPS_OF) { "" } })
    }

    var alertState by remember { mutableStateOf(AlertState.None) }
    var duplicateWalletId by remember { mutableStateOf<WalletId?>(null) }
    var genericErrorMessage by remember { mutableStateOf("") }
    var focusedField by remember(numberOfWords) { mutableIntStateOf(0) }

    // QR and NFC state
    var showQrScanner by remember { mutableStateOf(false) }
    var showNfcScanner by remember { mutableStateOf(false) }

    // auto-open scanner based on importType (matching iOS behavior)
    LaunchedEffect(importType) {
        when (importType) {
            ImportType.QR -> {
                showQrScanner = true
            }
            ImportType.NFC -> {
                // add small delay like iOS (200ms)
                delay(200)
                showNfcScanner = true
            }
            ImportType.MANUAL -> {
                // focus first field
                focusedField = 0
            }
        }
    }

    fun setWords(words: List<List<String>>) {
        // validate word count (must be 12 or 24)
        val totalWords = words.flatten().size
        if (totalWords != 12 && totalWords != 24) {
            Log.w("HotWalletImport", "Invalid word count: $totalWords")
            genericErrorMessage = "Invalid number of words. Expected 12 or 24 words, got $totalWords"
            alertState = AlertState.GenericError
            return
        }

        // reset scanners
        showQrScanner = false
        showNfcScanner = false

        // update words
        enteredWords = words

        // move to last field
        focusedField = totalWords - 1
    }

    fun isAllWordsValid(): Boolean =
        enteredWords
            .flatten()
            .withIndex()
            .all { (idx, word) ->
                word.isNotEmpty() &&
                    Bip39WordSpecificAutocomplete(
                        wordNumber = (idx + 1).toUShort(),
                        numberOfWords = numberOfWords,
                    ).isValidWord(word, enteredWords)
            }

    fun importWallet() {
        try {
            val walletMetadata = manager.importWallet(enteredWords)
            app.rust.selectWallet(walletMetadata.id)
            app.resetRoute(Route.SelectedWallet(walletMetadata.id))
        } catch (e: ImportWalletException.InvalidWordGroup) {
            Log.d("HotWalletImport", "Invalid word group while importing hot wallet")
            alertState = AlertState.InvalidWords
        } catch (e: ImportWalletException.WalletAlreadyExists) {
            duplicateWalletId = e.v1
            alertState = AlertState.DuplicateWallet
        } catch (e: Exception) {
            Log.e("HotWalletImport", "import error", e)
            genericErrorMessage = e.message ?: "Unknown error occurred"
            alertState = AlertState.GenericError
        }
    }

    // force white status bar icons for midnight blue background
    ForceLightStatusBarIcons()

    Scaffold(
        containerColor = CoveColor.midnightBlue,
        topBar = {
            CenterAlignedTopAppBar(
                colors =
                    TopAppBarDefaults.centerAlignedTopAppBarColors(
                        containerColor = Color.Transparent,
                        titleContentColor = Color.White,
                        actionIconContentColor = Color.White,
                        navigationIconContentColor = Color.White,
                    ),
                title = {
                    Text(
                        stringResource(R.string.title_import_wallet),
                        style = MaterialTheme.typography.titleMedium,
                        fontWeight = FontWeight.SemiBold,
                        maxLines = 1,
                        overflow = TextOverflow.Ellipsis,
                    )
                },
                navigationIcon = {
                    IconButton(onClick = { app.popRoute() }) {
                        Icon(
                            imageVector = Icons.AutoMirrored.Default.ArrowBack,
                            contentDescription = "Back",
                        )
                    }
                },
                actions = {
                    Row {
                        // NFC button
                        IconButton(onClick = { showNfcScanner = true }) {
                            Icon(
                                imageVector = Icons.Default.Nfc,
                                contentDescription = "NFC Import",
                            )
                        }

                        // QR button
                        IconButton(onClick = { showQrScanner = true }) {
                            Icon(
                                imageVector = Icons.Default.QrCodeScanner,
                                contentDescription = "QR Code Import",
                            )
                        }
                    }
                },
            )
        },
        snackbarHost = { SnackbarHost(snackbarHostState) },
    ) { padding ->
        Box(
            modifier =
                Modifier
                    .fillMaxSize()
                    .padding(padding),
        ) {
            Image(
                painter = painterResource(id = R.drawable.image_chain_code_pattern_horizontal),
                contentDescription = null,
                contentScale = ContentScale.Crop,
                modifier =
                    Modifier
                        .fillMaxHeight()
                        .align(Alignment.TopCenter),
                alpha = 0.5f,
            )

            Column(
                modifier =
                    Modifier
                        .fillMaxSize()
                        .padding(vertical = 20.dp),
                verticalArrangement = Arrangement.SpaceBetween,
            ) {
                // word input grid
                Column(
                    modifier =
                        Modifier
                            .fillMaxWidth()
                            .padding(horizontal = 20.dp),
                    verticalArrangement = Arrangement.spacedBy(16.dp),
                ) {
                    Spacer(Modifier.height(24.dp))

                    WordInputGrid(
                        enteredWords = enteredWords,
                        numberOfWords = numberOfWords,
                        focusedField = focusedField,
                        onWordsChanged = { newWords -> enteredWords = newWords },
                        onFocusChanged = { field -> focusedField = field },
                    )
                }

                Spacer(Modifier.weight(1f))

                // bottom section
                Column(
                    verticalArrangement = Arrangement.spacedBy(24.dp),
                    modifier =
                        Modifier
                            .fillMaxWidth()
                            .padding(horizontal = 20.dp),
                ) {
                    Row(
                        verticalAlignment = Alignment.CenterVertically,
                    ) {
                        DashDotsIndicator(
                            count = 5,
                            currentIndex = 2,
                        )
                        Spacer(Modifier.weight(1f))
                    }

                    Text(
                        text = stringResource(R.string.title_import_wallet),
                        color = Color.White,
                        fontSize = 38.sp,
                        fontWeight = FontWeight.SemiBold,
                        lineHeight = 42.sp,
                    )

                    Text(
                        text = stringResource(R.string.label_import_wallet_instructions),
                        color = CoveColor.coveLightGray,
                        fontSize = 15.sp,
                        lineHeight = 20.sp,
                        modifier = Modifier.fillMaxWidth(),
                    )

                    HorizontalDivider(
                        color = CoveColor.coveLightGray.copy(alpha = 0.50f),
                        thickness = 1.dp,
                    )

                    ImageButton(
                        text = stringResource(R.string.action_import_wallet),
                        onClick = {
                            if (isAllWordsValid()) {
                                importWallet()
                            } else {
                                alertState = AlertState.InvalidWords
                            }
                        },
                        colors =
                            ButtonDefaults.buttonColors(
                                containerColor = CoveColor.btnPrimary,
                                contentColor = CoveColor.midnightBlue,
                                disabledContainerColor = CoveColor.btnPrimary.copy(alpha = 0.5f),
                                disabledContentColor = CoveColor.midnightBlue.copy(alpha = 0.5f),
                            ),
                        modifier = Modifier.fillMaxWidth(),
                    )
                }
            }
        }

        // alerts
        when (alertState) {
            AlertState.InvalidWords -> {
                AlertDialog(
                    onDismissRequest = { alertState = AlertState.None },
                    title = { Text(stringResource(R.string.alert_title_words_not_valid)) },
                    text = { Text(stringResource(R.string.alert_message_words_not_valid)) },
                    confirmButton = {
                        TextButton(onClick = { alertState = AlertState.None }) {
                            Text(stringResource(R.string.btn_ok))
                        }
                    },
                )
            }
            AlertState.DuplicateWallet -> {
                AlertDialog(
                    onDismissRequest = { alertState = AlertState.None },
                    title = { Text(stringResource(R.string.alert_title_duplicate_wallet)) },
                    text = { Text(stringResource(R.string.alert_message_duplicate_wallet)) },
                    confirmButton = {
                        TextButton(
                            onClick = {
                                alertState = AlertState.None
                                duplicateWalletId?.let { walletId ->
                                    app.rust.selectWallet(walletId)
                                    app.resetRoute(Route.SelectedWallet(walletId))
                                }
                            },
                        ) {
                            Text(stringResource(R.string.btn_ok))
                        }
                    },
                )
            }
            AlertState.GenericError -> {
                AlertDialog(
                    onDismissRequest = { alertState = AlertState.None },
                    title = { Text(stringResource(R.string.alert_title_import_error)) },
                    text = { Text(genericErrorMessage) },
                    confirmButton = {
                        TextButton(onClick = { alertState = AlertState.None }) {
                            Text(stringResource(R.string.btn_ok))
                        }
                    },
                )
            }
            AlertState.None -> {}
        }

        // QR Scanner Bottom Sheet
        if (showQrScanner) {
            QrScannerSheet(
                app = app,
                onDismiss = {
                    showQrScanner = false
                },
                onWordsScanned = { words ->
                    setWords(words)
                },
            )
        }

        // NFC Scanner Bottom Sheet
        if (showNfcScanner) {
            NfcScannerSheet(
                numberOfWords = numberOfWords,
                onDismiss = {
                    showNfcScanner = false
                },
                onWordsScanned = { words ->
                    setWords(words)
                },
            )
        }
    }
}

@Composable
private fun WordInputGrid(
    enteredWords: List<List<String>>,
    numberOfWords: NumberOfBip39Words,
    focusedField: Int,
    onWordsChanged: (List<List<String>>) -> Unit,
    onFocusChanged: (Int) -> Unit,
) {
    val wordCount =
        when (numberOfWords) {
            NumberOfBip39Words.TWELVE -> 12
            NumberOfBip39Words.TWENTY_FOUR -> 24
        }

    val flatWords = enteredWords.flatten()

<<<<<<< HEAD
=======
    val numRows = wordCount / 2
    val leftIndices = (0 until numRows)
    val rightIndices = (numRows until wordCount)

>>>>>>> 202b5d98
    Card(
        modifier = Modifier.fillMaxWidth(),
        colors =
            CardDefaults.cardColors(
                containerColor = MaterialTheme.colorScheme.surfaceContainer,
            ),
        shape = RoundedCornerShape(10.dp),
    ) {
<<<<<<< HEAD
        LazyVerticalGrid(
            columns = GridCells.Fixed(2),
            horizontalArrangement = Arrangement.spacedBy(16.dp),
            verticalArrangement = Arrangement.spacedBy(16.dp),
=======
        Row(
>>>>>>> 202b5d98
            modifier =
                Modifier
                    .fillMaxWidth()
                    .padding(horizontal = 16.dp, vertical = 24.dp),
<<<<<<< HEAD
        ) {
            itemsIndexed(
                items = flatWords,
                key = { index, _ -> "word-input-$index" },
            ) { index, word ->
                WordInputField(
                    number = index + 1,
                    word = word,
                    numberOfWords = numberOfWords,
                    allEnteredWords = enteredWords,
                    isFocused = focusedField == index,
                    onWordChanged = { newWord ->
                        val groupIndex = index / GROUPS_OF
                        val wordIndex = index % GROUPS_OF
                        val newWords = enteredWords.toMutableList()
                        val newGroup = newWords[groupIndex].toMutableList()
                        newGroup[wordIndex] = newWord
                        newWords[groupIndex] = newGroup
                        onWordsChanged(newWords)
                    },
                    onFocusChanged = { hasFocus ->
                        if (hasFocus) onFocusChanged(index)
                    },
                    onNext = {
                        if (index < wordCount - 1) {
                            onFocusChanged(index + 1)
                        }
                    },
                )
=======
            horizontalArrangement = Arrangement.spacedBy(16.dp),
        ) {
            Column(
                modifier = Modifier.weight(1f),
                verticalArrangement = Arrangement.spacedBy(16.dp),
            ) {
                leftIndices.forEach { index ->
                    WordInputField(
                        number = index + 1,
                        word = flatWords[index],
                        numberOfWords = numberOfWords,
                        allEnteredWords = enteredWords,
                        isLastWord = index == wordCount - 1,
                        isFocused = focusedField == index,
                        onWordChanged = { newWord ->
                            val groupIndex = index / GROUPS_OF
                            val wordIndex = index % GROUPS_OF
                            val newWords = enteredWords.toMutableList()
                            val newGroup = newWords[groupIndex].toMutableList()
                            newGroup[wordIndex] = newWord
                            newWords[groupIndex] = newGroup
                            onWordsChanged(newWords)
                        },
                        onFocusChanged = { hasFocus ->
                            if (hasFocus) onFocusChanged(index)
                        },
                        onNext = {
                            if (index < wordCount - 1) {
                                onFocusChanged(index + 1)
                            }
                        },
                    )
                }
            }

            Column(
                modifier = Modifier.weight(1f),
                verticalArrangement = Arrangement.spacedBy(16.dp),
            ) {
                rightIndices.forEach { index ->
                    WordInputField(
                        number = index + 1,
                        word = flatWords[index],
                        numberOfWords = numberOfWords,
                        allEnteredWords = enteredWords,
                        isLastWord = index == wordCount - 1,
                        isFocused = focusedField == index,
                        onWordChanged = { newWord ->
                            val groupIndex = index / GROUPS_OF
                            val wordIndex = index % GROUPS_OF
                            val newWords = enteredWords.toMutableList()
                            val newGroup = newWords[groupIndex].toMutableList()
                            newGroup[wordIndex] = newWord
                            newWords[groupIndex] = newGroup
                            onWordsChanged(newWords)
                        },
                        onFocusChanged = { hasFocus ->
                            if (hasFocus) onFocusChanged(index)
                        },
                        onNext = {
                            if (index < wordCount - 1) {
                                onFocusChanged(index + 1)
                            }
                        },
                    )
                }
>>>>>>> 202b5d98
            }
        }
    }
}

@Composable
private fun WordInputField(
    number: Int,
    word: String,
    numberOfWords: NumberOfBip39Words,
    allEnteredWords: List<List<String>>,
<<<<<<< HEAD
=======
    isLastWord: Boolean,
>>>>>>> 202b5d98
    isFocused: Boolean,
    onWordChanged: (String) -> Unit,
    onFocusChanged: (Boolean) -> Unit,
    onNext: () -> Unit,
) {
    val autocomplete =
        remember(number) {
            Bip39WordSpecificAutocomplete(
                wordNumber = number.toUShort(),
                numberOfWords = numberOfWords,
            )
        }

    var suggestions by remember { mutableStateOf<List<String>>(emptyList()) }
<<<<<<< HEAD

    val isValid = word.isNotEmpty() && autocomplete.isBip39Word(word)
=======
    val focusManager = LocalFocusManager.current

    val isValid = word.isNotEmpty() && autocomplete.isValidWord(word, allEnteredWords)
>>>>>>> 202b5d98
    val hasInput = word.isNotEmpty()

    // underline color based on state (matching iOS)
    val underlineColor =
        when {
            !hasInput && !isFocused -> MaterialTheme.colorScheme.onSurfaceVariant
            !hasInput && isFocused -> MaterialTheme.colorScheme.onSurface
            isValid -> CoveColor.SuccessGreen.copy(alpha = 0.6f)
            else -> CoveColor.ErrorRed.copy(alpha = 0.7f)
        }

    // text color based on state (matching iOS)
    val textColor =
        when {
            !hasInput -> MaterialTheme.colorScheme.onSurfaceVariant.copy(alpha = 0.45f)
            isValid -> CoveColor.SuccessGreen.copy(alpha = 0.8f)
            else -> CoveColor.ErrorRed
        }

    // number color based on state
    val numberColor =
        when {
            !hasInput -> MaterialTheme.colorScheme.onSurfaceVariant.copy(alpha = 0.45f)
            else -> MaterialTheme.colorScheme.onSurfaceVariant
        }

    val focusRequester = remember { FocusRequester() }

    LaunchedEffect(isFocused) {
        if (isFocused) {
            delay(100)
            focusRequester.requestFocus()
        }
    }

    // update suggestions when word or focus changes
<<<<<<< HEAD
    LaunchedEffect(word, isFocused) {
        suggestions =
            if (isFocused && word.isNotEmpty()) {
                autocomplete.autocomplete(word, allEnteredWords)
            } else {
                emptyList()
=======
    // for last word, show checksum suggestions even when empty
    // don't show suggestions if word is already valid (user selected one)
    LaunchedEffect(word, isFocused, allEnteredWords) {
        suggestions =
            when {
                !isFocused -> emptyList()
                isValid -> emptyList()
                isLastWord -> autocomplete.autocomplete(word, allEnteredWords)
                word.isNotEmpty() -> autocomplete.autocomplete(word, allEnteredWords)
                else -> emptyList()
>>>>>>> 202b5d98
            }
    }

    Column {
        Row(
            modifier = Modifier.fillMaxWidth(),
            verticalAlignment = Alignment.Bottom,
        ) {
            // number label with monospace font
            Text(
                text = "$number.",
                style = MaterialTheme.typography.bodyLarge.copy(fontFamily = FontFamily.Monospace),
                color = numberColor,
                modifier = Modifier.width(32.dp),
            )

            Spacer(Modifier.width(8.dp))
<<<<<<< HEAD

            // text field with underline
            Box(modifier = Modifier.weight(1f)) {
                BasicTextField(
                    value = word,
                    onValueChange = { newValue ->
                        val trimmed = newValue.trim().lowercase()
                        onWordChanged(trimmed)

                        // auto-advance when word is complete and valid
                        if (trimmed.isNotEmpty() && autocomplete.isBip39Word(trimmed)) {
                            suggestions = emptyList()
                            onNext()
                        }
                    },
                    textStyle =
                        TextStyle(
                            color = textColor,
                            fontSize = 14.sp,
                            fontWeight = FontWeight.Bold,
                        ),
                    singleLine = true,
                    cursorBrush = SolidColor(MaterialTheme.colorScheme.onSurface),
                    keyboardOptions =
                        KeyboardOptions(
                            capitalization = KeyboardCapitalization.None,
                            autoCorrectEnabled = false,
                            keyboardType = KeyboardType.Ascii,
                            imeAction = ImeAction.Next,
                        ),
                    keyboardActions =
                        KeyboardActions(
                            onNext = { onNext() },
                        ),
                    modifier =
                        Modifier
                            .fillMaxWidth()
                            .focusRequester(focusRequester)
                            .onFocusChanged { focusState ->
                                onFocusChanged(focusState.isFocused)
                                if (!focusState.isFocused) {
                                    suggestions = emptyList()
                                }
                            },
                )

=======

            // text field with underline
            Box(modifier = Modifier.weight(1f)) {
                BasicTextField(
                    value = word,
                    onValueChange = { newValue ->
                        val trimmed = newValue.trim().lowercase()
                        onWordChanged(trimmed)

                        // auto-advance when word is complete and valid
                        if (trimmed.isNotEmpty() && autocomplete.isValidWord(trimmed, allEnteredWords)) {
                            suggestions = emptyList()
                            if (isLastWord) {
                                // dismiss keyboard, let user manually click Import Wallet
                                focusManager.clearFocus()
                            } else {
                                onNext()
                            }
                        }
                    },
                    textStyle =
                        TextStyle(
                            color = textColor,
                            fontSize = 14.sp,
                            fontWeight = FontWeight.Bold,
                        ),
                    singleLine = true,
                    cursorBrush = SolidColor(MaterialTheme.colorScheme.onSurface),
                    keyboardOptions =
                        KeyboardOptions(
                            capitalization = KeyboardCapitalization.None,
                            autoCorrectEnabled = false,
                            keyboardType = KeyboardType.Ascii,
                            imeAction = if (isLastWord) ImeAction.Done else ImeAction.Next,
                        ),
                    keyboardActions =
                        KeyboardActions(
                            onNext = { onNext() },
                            onDone = { focusManager.clearFocus() },
                        ),
                    modifier =
                        Modifier
                            .fillMaxWidth()
                            .focusRequester(focusRequester)
                            .onFocusChanged { focusState ->
                                onFocusChanged(focusState.isFocused)
                                if (!focusState.isFocused) {
                                    suggestions = emptyList()
                                }
                            },
                )

>>>>>>> 202b5d98
                // underline
                Box(
                    modifier =
                        Modifier
                            .fillMaxWidth()
                            .height(1.dp)
                            .background(underlineColor)
                            .align(Alignment.BottomStart),
                )
            }
        }

        // suggestion dropdown
        if (suggestions.isNotEmpty()) {
            Column(
                modifier =
                    Modifier
                        .fillMaxWidth()
                        .background(
                            color = MaterialTheme.colorScheme.surfaceContainerHighest,
                            shape = RoundedCornerShape(bottomStart = 8.dp, bottomEnd = 8.dp),
                        ),
            ) {
                suggestions.forEach { suggestion ->
                    Text(
                        text = suggestion,
                        color = MaterialTheme.colorScheme.onSurface,
                        fontSize = 14.sp,
                        fontWeight = FontWeight.Medium,
                        modifier =
                            Modifier
                                .fillMaxWidth()
                                .clickable {
                                    onWordChanged(suggestion)
                                    suggestions = emptyList()
<<<<<<< HEAD
                                    onNext()
=======
                                    if (isLastWord) {
                                        // dismiss keyboard, let user manually click Import Wallet
                                        focusManager.clearFocus()
                                    } else {
                                        onNext()
                                    }
>>>>>>> 202b5d98
                                }.padding(horizontal = 12.dp, vertical = 10.dp),
                    )
                }
            }
        }
    }
}

@OptIn(ExperimentalMaterial3Api::class)
@Composable
private fun QrScannerSheet(
    app: AppManager,
    onDismiss: () -> Unit,
    onWordsScanned: (List<List<String>>) -> Unit,
) {
    ModalBottomSheet(
        onDismissRequest = onDismiss,
        containerColor = Color.Black,
    ) {
        QrCodeScanView(
            showTopBar = false,
            onScanned = { multiFormat ->
                when (multiFormat) {
                    is MultiFormat.Mnemonic -> {
                        val mnemonicString = multiFormat.v1.words().joinToString(" ")
                        val words = groupedPlainWordsOf(mnemonic = mnemonicString, groups = GROUPS_OF.toUByte())
                        onWordsScanned(words)
                    }
                    else -> {
                        onDismiss()
                        app.alertState =
                            TaggedItem(
                                AppAlertState.General(
                                    title = "Invalid QR Code",
                                    message = "Please scan a valid seed phrase QR code",
                                ),
                            )
                    }
                }
            },
            onDismiss = onDismiss,
            app = app,
            modifier = Modifier.fillMaxSize(),
        )
    }
}

@OptIn(ExperimentalMaterial3Api::class)
@Composable
private fun NfcScannerSheet(
    numberOfWords: NumberOfBip39Words,
    onDismiss: () -> Unit,
    onWordsScanned: (List<List<String>>) -> Unit,
) {
    val context = LocalContext.current
    val activity = context.findActivity()

    if (activity == null) {
        // fallback if not in activity context
        ModalBottomSheet(
            onDismissRequest = onDismiss,
            containerColor = CoveColor.midnightBlue,
        ) {
            Column(
                modifier = Modifier.fillMaxWidth().padding(24.dp),
                horizontalAlignment = Alignment.CenterHorizontally,
            ) {
                Text(
                    "Unable to access NFC",
                    style = MaterialTheme.typography.titleMedium,
                    color = Color.White,
                )
                TextButton(onClick = onDismiss) {
                    Text("Close", color = Color.White)
                }
            }
        }
        return
    }

    val nfcReader =
        remember(activity) {
            org.bitcoinppl.cove.nfc
                .NfcReader(activity)
        }
    var errorMessage by remember { mutableStateOf<String?>(null) }

    // start scanning when sheet opens
    LaunchedEffect(Unit) {
        nfcReader.startScanning()

        // listen for scan results
        nfcReader.scanResults.collect { result ->
            when (result) {
                is org.bitcoinppl.cove.nfc.NfcScanResult.Success -> {
                    // try to parse the NFC data as seed words
                    try {
                        // try string format first
                        result.text?.let { text ->
                            val words = groupedPlainWordsOf(mnemonic = text, groups = GROUPS_OF.toUByte())
                            onWordsScanned(words)
                            return@collect
                        }

                        // try binary format (SeedQR)
                        result.data?.let { data ->
                            val seedQr = SeedQr.newFromData(data = data)
                            val words = seedQr.groupedPlainWords(groupsOf = GROUPS_OF.toUByte())
                            onWordsScanned(words)
                            return@collect
                        }

                        errorMessage = "No readable seed phrase found on NFC tag"
                    } catch (e: Exception) {
                        Log.e("NfcScannerSheet", "Error parsing NFC data", e)
                        errorMessage = "Unable to parse seed phrase: ${e.message}"
                    }
                }
                is org.bitcoinppl.cove.nfc.NfcScanResult.Error -> {
                    errorMessage = result.message
                }
            }
        }
    }

    DisposableEffect(Unit) {
        onDispose {
            nfcReader.reset()
        }
    }

    ModalBottomSheet(
        onDismissRequest = {
            nfcReader.reset()
            onDismiss()
        },
        containerColor = CoveColor.midnightBlue,
    ) {
        Column(
            modifier =
                Modifier
                    .fillMaxWidth()
                    .padding(24.dp),
            horizontalAlignment = Alignment.CenterHorizontally,
            verticalArrangement = Arrangement.spacedBy(16.dp),
        ) {
            val readingState = nfcReader.readingState

            when (readingState) {
                NfcReadingState.SUCCESS -> {
                    // success state - show checkmark
                    Icon(
                        imageVector = Icons.Default.CheckCircle,
                        contentDescription = "Success",
                        modifier = Modifier.size(48.dp),
                        tint = Color(0xFF4CAF50), // green
                    )
                    Spacer(modifier = Modifier.height(8.dp))
                    Text(
                        text = nfcReader.message.ifEmpty { "Tag read successfully!" },
                        style = MaterialTheme.typography.title3,
                        fontWeight = FontWeight.Bold,
                        color = Color.White,
                    )
                }
                NfcReadingState.TAG_DETECTED, NfcReadingState.READING -> {
                    // reading state - show animated dots
                    var dotCount by remember { mutableIntStateOf(1) }

                    LaunchedEffect(Unit) {
                        while (true) {
                            delay(300)
                            dotCount = (dotCount % 3) + 1
                        }
                    }

                    CircularProgressIndicator(
                        color = Color.White,
                        modifier = Modifier.padding(16.dp),
                    )

                    Icon(
                        imageVector = Icons.Default.Nfc,
                        contentDescription = null,
                        tint = Color.White,
                        modifier = Modifier.padding(16.dp),
                    )

                    Text(
                        text = "Reading" + ".".repeat(dotCount),
                        style = MaterialTheme.typography.title3,
                        fontWeight = FontWeight.Bold,
                        color = Color.White,
                    )

                    Text(
                        text = "Please hold still",
                        style = MaterialTheme.typography.bodyMedium,
                        color = Color.White.copy(alpha = 0.7f),
                        textAlign = TextAlign.Center,
                    )
                }
                NfcReadingState.WAITING -> {
                    if (nfcReader.isScanning) {
                        CircularProgressIndicator(
                            color = Color.White,
                            modifier = Modifier.padding(16.dp),
                        )

                        Icon(
                            imageVector = Icons.Default.Nfc,
                            contentDescription = null,
                            tint = Color.White,
                            modifier = Modifier.padding(16.dp),
                        )

                        Text(
                            text = "Ready to Scan",
                            style = MaterialTheme.typography.title3,
                            fontWeight = FontWeight.Bold,
                            color = Color.White,
                        )

                        Text(
                            text = nfcReader.message,
                            style = MaterialTheme.typography.bodyMedium,
                            color = Color.White.copy(alpha = 0.7f),
                            textAlign = TextAlign.Center,
                        )
                    } else {
                        // show icon and error message when not scanning
                        Icon(
                            imageVector = Icons.Default.Nfc,
                            contentDescription = null,
                            tint = Color.White,
                            modifier = Modifier.padding(16.dp),
                        )

                        Text(
                            text = "NFC Unavailable",
                            style = MaterialTheme.typography.title3,
                            fontWeight = FontWeight.Bold,
                            color = Color.White,
                        )
                    }
                }
            }

            // show error message regardless of scanning state
            if (errorMessage != null) {
                Spacer(modifier = Modifier.height(8.dp))
                Text(
                    text = errorMessage!!,
                    style = MaterialTheme.typography.bodySmall,
                    color = CoveColor.ErrorRed,
                    textAlign = TextAlign.Center,
                )
            }

            Spacer(modifier = Modifier.height(8.dp))

            TextButton(
                onClick = {
                    nfcReader.reset()
                    onDismiss()
                },
            ) {
                Text("Cancel", color = Color.White)
            }

            Spacer(modifier = Modifier.height(24.dp))
        }
    }
}<|MERGE_RESOLUTION|>--- conflicted
+++ resolved
@@ -1,9 +1,5 @@
 package org.bitcoinppl.cove.flow.new_wallet.hot_wallet
 
-<<<<<<< HEAD
-import android.app.Activity
-=======
->>>>>>> 202b5d98
 import android.util.Log
 import androidx.compose.foundation.Image
 import androidx.compose.foundation.background
@@ -64,6 +60,7 @@
 import androidx.compose.ui.graphics.SolidColor
 import androidx.compose.ui.layout.ContentScale
 import androidx.compose.ui.platform.LocalContext
+import androidx.compose.ui.platform.LocalFocusManager
 import androidx.compose.ui.res.painterResource
 import androidx.compose.ui.res.stringResource
 import androidx.compose.ui.text.TextStyle
@@ -84,15 +81,10 @@
 import org.bitcoinppl.cove.QrCodeScanView
 import org.bitcoinppl.cove.R
 import org.bitcoinppl.cove.TaggedItem
-<<<<<<< HEAD
-import org.bitcoinppl.cove.nfc.NfcReadingState
-import org.bitcoinppl.cove.ui.theme.CoveColor
-=======
 import org.bitcoinppl.cove.findActivity
 import org.bitcoinppl.cove.nfc.NfcReadingState
 import org.bitcoinppl.cove.ui.theme.CoveColor
 import org.bitcoinppl.cove.ui.theme.ForceLightStatusBarIcons
->>>>>>> 202b5d98
 import org.bitcoinppl.cove.ui.theme.title3
 import org.bitcoinppl.cove.views.DashDotsIndicator
 import org.bitcoinppl.cove.views.ImageButton
@@ -474,13 +466,10 @@
 
     val flatWords = enteredWords.flatten()
 
-<<<<<<< HEAD
-=======
     val numRows = wordCount / 2
     val leftIndices = (0 until numRows)
     val rightIndices = (numRows until wordCount)
 
->>>>>>> 202b5d98
     Card(
         modifier = Modifier.fillMaxWidth(),
         colors =
@@ -489,49 +478,11 @@
             ),
         shape = RoundedCornerShape(10.dp),
     ) {
-<<<<<<< HEAD
-        LazyVerticalGrid(
-            columns = GridCells.Fixed(2),
-            horizontalArrangement = Arrangement.spacedBy(16.dp),
-            verticalArrangement = Arrangement.spacedBy(16.dp),
-=======
         Row(
->>>>>>> 202b5d98
             modifier =
                 Modifier
                     .fillMaxWidth()
                     .padding(horizontal = 16.dp, vertical = 24.dp),
-<<<<<<< HEAD
-        ) {
-            itemsIndexed(
-                items = flatWords,
-                key = { index, _ -> "word-input-$index" },
-            ) { index, word ->
-                WordInputField(
-                    number = index + 1,
-                    word = word,
-                    numberOfWords = numberOfWords,
-                    allEnteredWords = enteredWords,
-                    isFocused = focusedField == index,
-                    onWordChanged = { newWord ->
-                        val groupIndex = index / GROUPS_OF
-                        val wordIndex = index % GROUPS_OF
-                        val newWords = enteredWords.toMutableList()
-                        val newGroup = newWords[groupIndex].toMutableList()
-                        newGroup[wordIndex] = newWord
-                        newWords[groupIndex] = newGroup
-                        onWordsChanged(newWords)
-                    },
-                    onFocusChanged = { hasFocus ->
-                        if (hasFocus) onFocusChanged(index)
-                    },
-                    onNext = {
-                        if (index < wordCount - 1) {
-                            onFocusChanged(index + 1)
-                        }
-                    },
-                )
-=======
             horizontalArrangement = Arrangement.spacedBy(16.dp),
         ) {
             Column(
@@ -598,7 +549,6 @@
                         },
                     )
                 }
->>>>>>> 202b5d98
             }
         }
     }
@@ -610,10 +560,7 @@
     word: String,
     numberOfWords: NumberOfBip39Words,
     allEnteredWords: List<List<String>>,
-<<<<<<< HEAD
-=======
     isLastWord: Boolean,
->>>>>>> 202b5d98
     isFocused: Boolean,
     onWordChanged: (String) -> Unit,
     onFocusChanged: (Boolean) -> Unit,
@@ -628,14 +575,9 @@
         }
 
     var suggestions by remember { mutableStateOf<List<String>>(emptyList()) }
-<<<<<<< HEAD
-
-    val isValid = word.isNotEmpty() && autocomplete.isBip39Word(word)
-=======
     val focusManager = LocalFocusManager.current
 
     val isValid = word.isNotEmpty() && autocomplete.isValidWord(word, allEnteredWords)
->>>>>>> 202b5d98
     val hasInput = word.isNotEmpty()
 
     // underline color based on state (matching iOS)
@@ -672,14 +614,6 @@
     }
 
     // update suggestions when word or focus changes
-<<<<<<< HEAD
-    LaunchedEffect(word, isFocused) {
-        suggestions =
-            if (isFocused && word.isNotEmpty()) {
-                autocomplete.autocomplete(word, allEnteredWords)
-            } else {
-                emptyList()
-=======
     // for last word, show checksum suggestions even when empty
     // don't show suggestions if word is already valid (user selected one)
     LaunchedEffect(word, isFocused, allEnteredWords) {
@@ -690,7 +624,6 @@
                 isLastWord -> autocomplete.autocomplete(word, allEnteredWords)
                 word.isNotEmpty() -> autocomplete.autocomplete(word, allEnteredWords)
                 else -> emptyList()
->>>>>>> 202b5d98
             }
     }
 
@@ -708,54 +641,6 @@
             )
 
             Spacer(Modifier.width(8.dp))
-<<<<<<< HEAD
-
-            // text field with underline
-            Box(modifier = Modifier.weight(1f)) {
-                BasicTextField(
-                    value = word,
-                    onValueChange = { newValue ->
-                        val trimmed = newValue.trim().lowercase()
-                        onWordChanged(trimmed)
-
-                        // auto-advance when word is complete and valid
-                        if (trimmed.isNotEmpty() && autocomplete.isBip39Word(trimmed)) {
-                            suggestions = emptyList()
-                            onNext()
-                        }
-                    },
-                    textStyle =
-                        TextStyle(
-                            color = textColor,
-                            fontSize = 14.sp,
-                            fontWeight = FontWeight.Bold,
-                        ),
-                    singleLine = true,
-                    cursorBrush = SolidColor(MaterialTheme.colorScheme.onSurface),
-                    keyboardOptions =
-                        KeyboardOptions(
-                            capitalization = KeyboardCapitalization.None,
-                            autoCorrectEnabled = false,
-                            keyboardType = KeyboardType.Ascii,
-                            imeAction = ImeAction.Next,
-                        ),
-                    keyboardActions =
-                        KeyboardActions(
-                            onNext = { onNext() },
-                        ),
-                    modifier =
-                        Modifier
-                            .fillMaxWidth()
-                            .focusRequester(focusRequester)
-                            .onFocusChanged { focusState ->
-                                onFocusChanged(focusState.isFocused)
-                                if (!focusState.isFocused) {
-                                    suggestions = emptyList()
-                                }
-                            },
-                )
-
-=======
 
             // text field with underline
             Box(modifier = Modifier.weight(1f)) {
@@ -808,7 +693,6 @@
                             },
                 )
 
->>>>>>> 202b5d98
                 // underline
                 Box(
                     modifier =
@@ -844,16 +728,12 @@
                                 .clickable {
                                     onWordChanged(suggestion)
                                     suggestions = emptyList()
-<<<<<<< HEAD
-                                    onNext()
-=======
                                     if (isLastWord) {
                                         // dismiss keyboard, let user manually click Import Wallet
                                         focusManager.clearFocus()
                                     } else {
                                         onNext()
                                     }
->>>>>>> 202b5d98
                                 }.padding(horizontal = 12.dp, vertical = 10.dp),
                     )
                 }
