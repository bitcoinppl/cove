package org.bitcoinppl.cove

import android.Manifest
import android.util.Log
import androidx.camera.core.Camera
import androidx.camera.core.CameraSelector
import androidx.camera.core.ImageAnalysis
import androidx.camera.core.Preview
import androidx.camera.lifecycle.ProcessCameraProvider
import androidx.camera.view.PreviewView
import androidx.compose.foundation.Canvas
import androidx.compose.foundation.background
import androidx.compose.foundation.clickable
import androidx.compose.foundation.layout.*
import androidx.compose.foundation.shape.CircleShape
import androidx.compose.material.icons.Icons
import androidx.compose.material.icons.automirrored.filled.ArrowBack
import androidx.compose.material.icons.filled.FlashOff
import androidx.compose.material.icons.filled.FlashOn
import androidx.compose.material3.*
import androidx.compose.runtime.*
import androidx.compose.ui.Alignment
import androidx.compose.ui.Modifier
import androidx.compose.ui.geometry.Offset
import androidx.compose.ui.graphics.Color
import androidx.compose.ui.platform.LocalContext
import androidx.compose.ui.text.font.FontWeight
import androidx.compose.ui.unit.dp
import androidx.compose.ui.viewinterop.AndroidView
import androidx.core.content.ContextCompat
import androidx.lifecycle.compose.LocalLifecycleOwner
import com.google.accompanist.permissions.ExperimentalPermissionsApi
import com.google.accompanist.permissions.PermissionState
import com.google.accompanist.permissions.isGranted
import com.google.accompanist.permissions.rememberPermissionState
import com.google.mlkit.vision.barcode.BarcodeScanning
import com.google.mlkit.vision.barcode.common.Barcode
import com.google.mlkit.vision.common.InputImage
import org.bitcoinppl.cove_core.MultiFormat
import org.bitcoinppl.cove_core.QrScanner
import org.bitcoinppl.cove_core.ScanProgress
import org.bitcoinppl.cove_core.ScanResult
import org.bitcoinppl.cove_core.StringOrData
import java.util.concurrent.Executors

@OptIn(ExperimentalPermissionsApi::class)
@Composable
fun QrCodeScanView(
    onScanned: (MultiFormat) -> Unit,
    onDismiss: () -> Unit,
    app: AppManager,
    modifier: Modifier = Modifier,
    showTopBar: Boolean = true,
) {
    val cameraPermissionState = rememberPermissionState(Manifest.permission.CAMERA)

    Box(
        modifier = modifier.fillMaxSize().background(Color.Black),
    ) {
        when {
            cameraPermissionState.status.isGranted -> {
                QrScannerContent(
                    onScanned = onScanned,
                    onDismiss = onDismiss,
                    app = app,
                    modifier = Modifier.fillMaxSize(),
                )
            }
            else -> {
                PermissionDeniedContent(
                    permissionState = cameraPermissionState,
                    onDismiss = onDismiss,
                    modifier = Modifier.fillMaxSize(),
                )
            }
        }

        // overlaid back button
        if (showTopBar) {
            IconButton(
                onClick = onDismiss,
                modifier =
                    Modifier
                        .align(Alignment.TopStart)
                        .statusBarsPadding()
                        .padding(16.dp),
            ) {
                Icon(
                    Icons.AutoMirrored.Filled.ArrowBack,
                    contentDescription = "Back",
                    tint = Color.White,
                )
            }
        }
    }
}

@OptIn(ExperimentalPermissionsApi::class)
@Composable
private fun PermissionDeniedContent(
    permissionState: PermissionState,
    onDismiss: () -> Unit,
    modifier: Modifier = Modifier,
) {
    Column(
        modifier = modifier.padding(24.dp),
        horizontalAlignment = Alignment.CenterHorizontally,
        verticalArrangement = Arrangement.Center,
    ) {
        Text(
            text = "Camera Access Required",
            style = MaterialTheme.typography.titleMedium,
            fontWeight = FontWeight.Bold,
            color = Color.White,
        )

        Spacer(modifier = Modifier.height(16.dp))

        Text(
            text = "Please allow camera access to scan QR codes.",
            style = MaterialTheme.typography.bodyMedium,
            color = Color.White.copy(alpha = 0.7f),
        )

        Spacer(modifier = Modifier.height(24.dp))

        Button(
            onClick = {
                permissionState.launchPermissionRequest()
            },
        ) {
            Text("Grant Permission")
        }

        Spacer(modifier = Modifier.height(12.dp))

        TextButton(
            onClick = onDismiss,
        ) {
            Text("Cancel", color = Color.White)
        }
    }
}

@Composable
@androidx.camera.core.ExperimentalGetImage
private fun QrScannerContent(
    onScanned: (MultiFormat) -> Unit,
    onDismiss: () -> Unit,
    app: AppManager,
    modifier: Modifier = Modifier,
) {
    val context = LocalContext.current
    val lifecycleOwner = LocalLifecycleOwner.current

    // Rust QR scanner state machine
    val scanner = remember { QrScanner() }
<<<<<<< HEAD
=======
    var isDisposed by remember { mutableStateOf(false) }
>>>>>>> 202b5d98
    var progress by remember { mutableStateOf<ScanProgress?>(null) }
    var scanComplete by remember { mutableStateOf(false) }
    var scannedData by remember { mutableStateOf<MultiFormat?>(null) }

    // handle scan completion
    LaunchedEffect(scannedData) {
        scannedData?.let { data ->
            onScanned(data)
            scannedData = null
            scanComplete = false
            progress = null
        }
    }

    val barcodeScanner = remember { BarcodeScanning.getClient() }
    val executor = remember { Executors.newSingleThreadExecutor() }
    val cameraProviderRef = remember { mutableStateOf<ProcessCameraProvider?>(null) }
    val previewRef = remember { mutableStateOf<Preview?>(null) }
    val analysisRef = remember { mutableStateOf<ImageAnalysis?>(null) }
    val cameraRef = remember { mutableStateOf<Camera?>(null) }

    // flashlight and zoom state
    var isFlashOn by remember { mutableStateOf(false) }
    var zoomLevel by remember { mutableStateOf(1.2f) } // 1.2 = "1x", 2.0 = 2x

    // toggle flashlight
    fun toggleFlash() {
        cameraRef.value?.let { camera ->
            isFlashOn = !isFlashOn
            camera.cameraControl.enableTorch(isFlashOn)
        }
    }

    // toggle zoom between 1x (1.2f) and 2x
    fun toggleZoom() {
        cameraRef.value?.let { camera ->
            zoomLevel = if (zoomLevel == 1.2f) 2.0f else 1.2f
            camera.cameraControl.setZoomRatio(zoomLevel)
        }
    }

    Box(modifier = modifier) {
        if (!scanComplete) {
            // camera preview
            AndroidView(
                factory = { ctx ->
                    val previewView = PreviewView(ctx)
                    val cameraProviderFuture = ProcessCameraProvider.getInstance(ctx)

                    cameraProviderFuture.addListener({
                        val cameraProvider = cameraProviderFuture.get()
                        cameraProviderRef.value = cameraProvider

                        val preview =
                            Preview.Builder().build().also {
                                it.setSurfaceProvider(previewView.surfaceProvider)
                            }
                        previewRef.value = preview

                        val imageAnalysis =
                            ImageAnalysis
                                .Builder()
                                .setBackpressureStrategy(ImageAnalysis.STRATEGY_KEEP_ONLY_LATEST)
                                .build()
                                .also { analysis ->
                                    analysis.setAnalyzer(executor) { imageProxy ->
                                        val mediaImage = imageProxy.image
                                        if (mediaImage != null) {
                                            val image =
                                                InputImage.fromMediaImage(
                                                    mediaImage,
                                                    imageProxy.imageInfo.rotationDegrees,
                                                )

                                            val mainExecutor = ContextCompat.getMainExecutor(ctx)
                                            barcodeScanner
                                                .process(image)
                                                .addOnSuccessListener(mainExecutor) { barcodes ->
<<<<<<< HEAD
                                                    if (scanComplete) return@addOnSuccessListener
=======
                                                    if (scanComplete || isDisposed) return@addOnSuccessListener
>>>>>>> 202b5d98

                                                    for (barcode in barcodes) {
                                                        if (barcode.format == Barcode.FORMAT_QR_CODE) {
                                                            handleQrCode(
                                                                context = ctx,
                                                                barcode = barcode,
                                                                scanner = scanner,
                                                                onProgress = { progress = it },
                                                                onComplete = { data ->
                                                                    scanComplete = true
                                                                    scannedData = data
<<<<<<< HEAD
                                                                    scanner.reset()
                                                                },
                                                                onError = { error ->
                                                                    scanner.reset()
=======
                                                                    if (!isDisposed) scanner.reset()
                                                                },
                                                                onError = { error ->
                                                                    if (!isDisposed) scanner.reset()
>>>>>>> 202b5d98
                                                                    onDismiss()
                                                                    app.alertState =
                                                                        TaggedItem(
                                                                            AppAlertState.General(
                                                                                title = "QR Scan Error",
                                                                                message = error,
                                                                            ),
                                                                        )
                                                                },
                                                            )
                                                            break
                                                        }
                                                    }
                                                }.addOnFailureListener(mainExecutor) { e ->
                                                    Log.e("QrCodeScanView", "Barcode processing failed", e)
                                                }.addOnCompleteListener {
                                                    imageProxy.close()
                                                }
                                        } else {
                                            imageProxy.close()
                                        }
                                    }
                                }
                        analysisRef.value = imageAnalysis

                        val cameraSelector = CameraSelector.DEFAULT_BACK_CAMERA

                        try {
                            cameraProvider.unbindAll()
                            val camera =
                                cameraProvider.bindToLifecycle(
                                    lifecycleOwner,
                                    cameraSelector,
                                    preview,
                                    imageAnalysis,
                                )
                            cameraRef.value = camera
                            camera.cameraControl.setZoomRatio(zoomLevel)
                        } catch (e: Exception) {
                            Log.e("QrCodeScanView", "Camera binding failed", e)
                            onDismiss()
                            app.alertState =
                                TaggedItem(
                                    AppAlertState.General(
                                        title = "QR Scan Error",
                                        message = "Failed to initialize camera: ${e.message ?: "Unknown error"}",
                                    ),
                                )
                        }
                    }, ContextCompat.getMainExecutor(ctx))

                    previewView
                },
                modifier = Modifier.fillMaxSize(),
            )

            // flashlight and zoom controls - top of screen
            Row(
                modifier =
                    Modifier
                        .fillMaxWidth()
                        .align(Alignment.TopCenter)
                        .statusBarsPadding()
                        .padding(horizontal = 16.dp, vertical = 60.dp),
                horizontalArrangement = Arrangement.SpaceBetween,
            ) {
                // flashlight toggle - top left
                Box(
                    modifier =
                        Modifier
                            .size(44.dp)
                            .background(Color.Black.copy(alpha = 0.5f), CircleShape)
                            .clickable { toggleFlash() },
                    contentAlignment = Alignment.Center,
                ) {
                    Icon(
                        imageVector = if (isFlashOn) Icons.Filled.FlashOn else Icons.Filled.FlashOff,
                        contentDescription = if (isFlashOn) "Turn off flashlight" else "Turn on flashlight",
                        tint = Color.White,
                        modifier = Modifier.size(24.dp),
                    )
                }

                // zoom toggle - top right
                Box(
                    modifier =
                        Modifier
                            .size(44.dp)
                            .background(Color.Black.copy(alpha = 0.5f), CircleShape)
                            .clickable { toggleZoom() },
                    contentAlignment = Alignment.Center,
                ) {
                    Text(
                        text = if (zoomLevel == 1.2f) "1x" else "2x",
                        color = Color.White,
                        fontWeight = FontWeight.Medium,
                    )
                }
            }

            // viewfinder overlay - centered
            Canvas(
                modifier =
                    Modifier
                        .size(200.dp)
                        .align(Alignment.Center),
            ) {
                val strokeWidth = 4.dp.toPx()
                val cornerLength = 40.dp.toPx()
                val color = Color.White.copy(alpha = 0.7f)

                // top-left corner
                drawLine(color, Offset(0f, cornerLength), Offset(0f, 0f), strokeWidth)
                drawLine(color, Offset(0f, 0f), Offset(cornerLength, 0f), strokeWidth)

                // top-right corner
                drawLine(color, Offset(size.width - cornerLength, 0f), Offset(size.width, 0f), strokeWidth)
                drawLine(color, Offset(size.width, 0f), Offset(size.width, cornerLength), strokeWidth)

                // bottom-left corner
                drawLine(color, Offset(0f, size.height - cornerLength), Offset(0f, size.height), strokeWidth)
                drawLine(color, Offset(0f, size.height), Offset(cornerLength, size.height), strokeWidth)

                // bottom-right corner
                drawLine(color, Offset(size.width - cornerLength, size.height), Offset(size.width, size.height), strokeWidth)
                drawLine(color, Offset(size.width, size.height - cornerLength), Offset(size.width, size.height), strokeWidth)
            }

            // overlay content
            Column(
                modifier =
                    Modifier
                        .fillMaxSize()
                        .padding(16.dp),
                verticalArrangement = Arrangement.SpaceBetween,
                horizontalAlignment = Alignment.CenterHorizontally,
            ) {
                Spacer(modifier = Modifier.weight(1f))

                Text(
                    text = "Scan QR Code",
                    style = MaterialTheme.typography.titleLarge,
                    fontWeight = FontWeight.SemiBold,
                    color = Color.White,
                )

                Spacer(modifier = Modifier.weight(5f))

                // multi-part progress (uses displayText/detailText from Rust)
                progress?.let { prog ->
                    Column(
                        modifier =
                            Modifier
                                .background(Color.Black.copy(alpha = 0.7f))
                                .padding(16.dp),
                        horizontalAlignment = Alignment.CenterHorizontally,
                    ) {
                        Text(
                            text = prog.displayText(),
                            style = MaterialTheme.typography.bodyMedium,
                            fontWeight = FontWeight.Medium,
                            color = Color.White,
                        )

                        prog.detailText()?.let { detail ->
                            Spacer(modifier = Modifier.height(4.dp))

                            Text(
                                text = detail,
                                style = MaterialTheme.typography.labelSmall,
                                fontWeight = FontWeight.Bold,
                                color = Color.White.copy(alpha = 0.7f),
                            )
                        }
                    }
                }

                Spacer(modifier = Modifier.weight(1f))
            }
        }
    }

    DisposableEffect(Unit) {
        onDispose {
            isDisposed = true
            analysisRef.value?.clearAnalyzer()

            cameraProviderRef.value?.let { cp ->
                val p = previewRef.value
                val a = analysisRef.value
                if (p != null && a != null) {
                    cp.unbind(p, a)
                }
            }

            executor.shutdown()
            barcodeScanner.close()
            scanner.close()
        }
    }
}

private fun handleQrCode(
    context: android.content.Context,
    barcode: Barcode,
    scanner: QrScanner,
    onProgress: (ScanProgress) -> Unit,
    onComplete: (MultiFormat) -> Unit,
    onError: (String) -> Unit,
) {
    try {
        // convert barcode to StringOrData (prioritize text, fall back to binary)
        val qrData =
            when {
                barcode.rawValue != null -> StringOrData.String(barcode.rawValue!!)
                barcode.rawBytes != null -> StringOrData.Data(barcode.rawBytes!!)
                else -> return // no data available
            }

        // use Rust state machine to process the QR code
        when (val result = scanner.scan(qrData)) {
            is ScanResult.Complete -> {
                result.haptic.trigger(context)
                onComplete(result.data)
            }
            is ScanResult.InProgress -> {
                result.haptic.trigger(context)
                onProgress(result.progress)
            }
        }
    } catch (e: IllegalStateException) {
        // scanner was destroyed during async callback, ignore
        Log.d("QrCodeScanView", "Scanner already destroyed, ignoring: ${e.message}")
    } catch (e: Exception) {
        onError("Unable to scan QR code: ${e.message ?: "Unknown scanning error"}")
    }
}<|MERGE_RESOLUTION|>--- conflicted
+++ resolved
@@ -155,10 +155,7 @@
 
     // Rust QR scanner state machine
     val scanner = remember { QrScanner() }
-<<<<<<< HEAD
-=======
     var isDisposed by remember { mutableStateOf(false) }
->>>>>>> 202b5d98
     var progress by remember { mutableStateOf<ScanProgress?>(null) }
     var scanComplete by remember { mutableStateOf(false) }
     var scannedData by remember { mutableStateOf<MultiFormat?>(null) }
@@ -237,11 +234,7 @@
                                             barcodeScanner
                                                 .process(image)
                                                 .addOnSuccessListener(mainExecutor) { barcodes ->
-<<<<<<< HEAD
-                                                    if (scanComplete) return@addOnSuccessListener
-=======
                                                     if (scanComplete || isDisposed) return@addOnSuccessListener
->>>>>>> 202b5d98
 
                                                     for (barcode in barcodes) {
                                                         if (barcode.format == Barcode.FORMAT_QR_CODE) {
@@ -253,17 +246,10 @@
                                                                 onComplete = { data ->
                                                                     scanComplete = true
                                                                     scannedData = data
-<<<<<<< HEAD
-                                                                    scanner.reset()
-                                                                },
-                                                                onError = { error ->
-                                                                    scanner.reset()
-=======
                                                                     if (!isDisposed) scanner.reset()
                                                                 },
                                                                 onError = { error ->
                                                                     if (!isDisposed) scanner.reset()
->>>>>>> 202b5d98
                                                                     onDismiss()
                                                                     app.alertState =
                                                                         TaggedItem(
