package org.bitcoinppl.cove.sheets

import androidx.compose.foundation.background
import androidx.compose.foundation.layout.*
import androidx.compose.foundation.shape.CircleShape
import androidx.compose.foundation.shape.RoundedCornerShape
import androidx.compose.foundation.text.BasicTextField
import androidx.compose.foundation.text.KeyboardOptions
import androidx.compose.material3.*
import androidx.compose.runtime.*
import androidx.compose.ui.Alignment
import androidx.compose.ui.Modifier
import androidx.compose.ui.draw.clip
import androidx.compose.ui.graphics.Color
import androidx.compose.ui.text.TextStyle
import androidx.compose.ui.text.font.FontWeight
import androidx.compose.ui.text.input.KeyboardType
import androidx.compose.ui.unit.dp
import androidx.compose.ui.unit.sp
import kotlinx.coroutines.Dispatchers
import kotlinx.coroutines.Job
import kotlinx.coroutines.delay
import kotlinx.coroutines.launch
import kotlinx.coroutines.withContext
import org.bitcoinppl.cove.AppManager
import org.bitcoinppl.cove.SendFlowManager
import org.bitcoinppl.cove.SendFlowPresenter
import org.bitcoinppl.cove.TaggedItem
import org.bitcoinppl.cove.WalletManager
<<<<<<< HEAD
import org.bitcoinppl.cove.ui.theme.CoveColor
=======
import org.bitcoinppl.cove.ui.theme.coveColors
>>>>>>> 202b5d98
import org.bitcoinppl.cove.utils.toColor
import org.bitcoinppl.cove_core.SendFlowAlertState
import org.bitcoinppl.cove_core.SendFlowException
import org.bitcoinppl.cove_core.types.Amount
import org.bitcoinppl.cove_core.types.FeeRate
import org.bitcoinppl.cove_core.types.FeeRateOptionWithTotalFee
import org.bitcoinppl.cove_core.types.FeeRateOptionsWithTotalFee
import org.bitcoinppl.cove_core.types.FeeSpeed
import org.bitcoinppl.cove_core.types.feeSpeedToCircleColor
import java.util.Locale
import kotlin.math.max
import kotlin.math.round

private object CustomFeeRateConstants {
    // small adjustment to fee rate for error handling
    const val FEE_RATE_EPSILON = 0.01f

    // debounce delay for fee calculation
    const val FEE_CALC_DEBOUNCE_MS = 50L

    // delay before showing alert after dismissing sheet
    const val ALERT_DELAY_MS = 850L
}

/** custom fee rate sheet - allows user to set custom sats/vbyte with slider */
@OptIn(ExperimentalMaterial3Api::class)
@Composable
fun CustomFeeRateSheet(
    app: AppManager,
    walletManager: WalletManager,
    sendFlowManager: SendFlowManager,
    presenter: SendFlowPresenter,
    feeOptions: FeeRateOptionsWithTotalFee,
    selectedOption: FeeRateOptionWithTotalFee,
    onUpdateFeeOptions: (FeeRateOptionsWithTotalFee, FeeRateOptionWithTotalFee) -> Unit,
    onDismiss: () -> Unit,
) {
    var feeRateText by remember { mutableStateOf(selectedOption.feeRate().satPerVb().toString()) }
    var totalSats by remember { mutableStateOf<Long?>(null) }
    var feeCalculationJob by remember { mutableStateOf<Job?>(null) }
    var updatedFeeOptions by remember { mutableStateOf(feeOptions) }

    val scope = rememberCoroutineScope()

    // get fee rate as float
    val feeRateFloat =
        remember(feeRateText) {
            feeRateText.toFloatOrNull()?.let {
                round(it * 100f) / 100f
            } ?: selectedOption.satPerVb()
        }

    // calculate fee speed based on current fee rate
    val feeSpeed =
        remember(feeRateFloat) {
            updatedFeeOptions.calculateCustomFeeSpeed(feeRate = feeRateFloat)
        }

    // max fee rate (3x fast or errored rate)
    val maxFeeRate =
        remember(updatedFeeOptions, presenter.erroredFeeRate) {
            val fast3 = updatedFeeOptions.fast().satPerVb() * 3
            val computed = presenter.erroredFeeRate?.let { minOf(it + CustomFeeRateConstants.FEE_RATE_EPSILON, fast3) } ?: fast3
            max(1f, computed)
        }

    // get total sats with debouncing
    fun getTotalSatsDeduped(feeRate: Float) {
        // if amount is not set, we can't calculate fee
        if (sendFlowManager.amount == null) return

        // if address is not validated yet, estimate fee based on selected option's fee
        if (sendFlowManager.address == null) {
            val selectedFee = selectedOption.totalFee().asSats().toDouble()
            val selectedRate = selectedOption.satPerVb().toDouble()
            if (selectedRate > 0) {
                val estimatedFee = (feeRate.toDouble() / selectedRate) * selectedFee
                totalSats = estimatedFee.toLong()

                // create estimated custom fee option so it shows up when Done is pressed
                val estimatedFeeOption =
                    FeeRateOptionWithTotalFee(
                        feeSpeed = feeSpeed,
                        feeRate = FeeRate.fromSatPerVb(feeRate),
                        totalFee = Amount.fromSat(estimatedFee.toULong()),
                    )
                updatedFeeOptions = updatedFeeOptions.addCustomFeeRate(estimatedFeeOption)
            }
            return
        }

        feeCalculationJob?.cancel()
        feeCalculationJob =
            scope.launch {
                delay(CustomFeeRateConstants.FEE_CALC_DEBOUNCE_MS)

                withContext(Dispatchers.IO) {
                    try {
                        val feeRateObj = FeeRate.fromSatPerVb(feeRate)
                        val feeRateOption =
                            sendFlowManager.getNewCustomFeeRateWithTotal(
                                feeRate = feeRateObj,
                                feeSpeed = feeSpeed,
                            )

                        withContext(Dispatchers.Main) {
                            totalSats = feeRateOption.totalFee().asSats().toLong()
                            updatedFeeOptions = updatedFeeOptions.addCustomFeeRate(feeRateOption)
                            presenter.lastWorkingFeeRate = feeRate
                        }
                    } catch (e: SendFlowException.WalletManager) {
                        // handle insufficient funds - set max fee rate
                        withContext(Dispatchers.Main) {
                            presenter.erroredFeeRate = feeRate

                            if (presenter.lastWorkingFeeRate != null) {
                                onDismiss()
                                delay(CustomFeeRateConstants.ALERT_DELAY_MS)
                                presenter.alertState =
                                    TaggedItem(
                                        SendFlowAlertState.General(
                                            title = "Fee too high!",
                                            message = "The fee rate you entered is too high, we automatically selected a lower fee",
                                        ),
                                    )
                            }
                        }
                    } catch (e: Exception) {
                        // unexpected error during fee calculation
                        android.util.Log.e("CustomFeeRateSheet", "Unexpected error calculating fee: ${e.javaClass.simpleName} - ${e.message}", e)
                        withContext(Dispatchers.Main) {
                            // keep previous total sats value, don't crash
                        }
                    }
                }
            }
    }

    // trigger calculation when fee rate changes
    LaunchedEffect(feeRateFloat) {
        getTotalSatsDeduped(feeRateFloat)
    }

    // on dismiss, apply the custom fee option
    DisposableEffect(Unit) {
        onDispose {
            val customFeeRate = feeRateText.toFloatOrNull() ?: return@onDispose

            // if there's a matching non-custom option, use that instead
            updatedFeeOptions.getFeeRateWith(customFeeRate)?.let { matchingOption ->
                if (!matchingOption.isCustom()) {
                    val finalOptions = updatedFeeOptions.removeCustomFee()
                    onUpdateFeeOptions(finalOptions, matchingOption)
                    return@onDispose
                }
            }

            // otherwise use custom option
            updatedFeeOptions.custom()?.let { customOption ->
                onUpdateFeeOptions(updatedFeeOptions, customOption)
            }
        }
    }

    // calculate fiat amount
    val fiatAmount =
        remember(totalSats, app.prices) {
            val sats = totalSats ?: return@remember ""
            app.prices?.let { prices ->
                "≈ ${walletManager.rust.convertAndDisplayFiat(Amount.fromSat(sats.toULong()), prices)}"
            } ?: ""
        }

    ModalBottomSheet(
        onDismissRequest = onDismiss,
        containerColor = MaterialTheme.colorScheme.surface,
    ) {
        Column(
            modifier =
                Modifier
                    .fillMaxWidth()
                    .padding(horizontal = 16.dp)
                    .padding(bottom = 32.dp),
        ) {
            // title
            Text(
                text = "Set Custom Network Fee",
                style = MaterialTheme.typography.titleMedium,
                fontWeight = FontWeight.Bold,
                modifier =
                    Modifier
                        .fillMaxWidth()
                        .padding(vertical = 12.dp),
                textAlign = androidx.compose.ui.text.style.TextAlign.Center,
            )

            Spacer(modifier = Modifier.height(20.dp))

            Column(modifier = Modifier.fillMaxWidth()) {
                // "satoshi/byte" label
                Text(
                    text = "satoshi/byte",
                    fontWeight = FontWeight.Medium,
                    color = MaterialTheme.colorScheme.onSurfaceVariant,
                    fontSize = 14.sp,
                    modifier = Modifier.offset(y = 4.dp),
                )

                Spacer(modifier = Modifier.height(8.dp))

                // fee rate input + duration capsule row
                Row(
                    modifier = Modifier.fillMaxWidth(),
                    verticalAlignment = Alignment.CenterVertically,
                ) {
                    BasicTextField(
                        value = feeRateText,
                        onValueChange = { feeRateText = it },
                        textStyle =
                            TextStyle(
                                fontSize = 34.sp,
                                fontWeight = FontWeight.SemiBold,
                                color = MaterialTheme.colorScheme.onSurface,
                            ),
                        keyboardOptions = KeyboardOptions(keyboardType = KeyboardType.Decimal),
                        singleLine = true,
                        modifier = Modifier.weight(1f),
                    )

                    Spacer(modifier = Modifier.width(8.dp))

                    // duration capsule
                    DurationCapsule(
                        speed = feeSpeed,
                        fontColor = MaterialTheme.colorScheme.onSurface,
                    )
                }

                Spacer(modifier = Modifier.height(8.dp))

                // slider
                Slider(
                    value = feeRateFloat.coerceIn(1f, maxFeeRate),
                    onValueChange = { feeRateText = String.format(Locale.US, "%.2f", it) },
                    valueRange = 1f..maxFeeRate,
                    modifier = Modifier.fillMaxWidth(),
                )

                Spacer(modifier = Modifier.height(4.dp))

                // total fee + fiat display
                Row(
                    modifier = Modifier.fillMaxWidth(),
                    verticalAlignment = Alignment.CenterVertically,
                ) {
                    if (totalSats == null) {
                        CircularProgressIndicator(
                            modifier = Modifier.size(16.dp),
                            strokeWidth = 2.dp,
                            color = MaterialTheme.colorScheme.onSurface,
                        )
                    } else {
                        Text(
                            text = "$totalSats sats",
                            fontSize = 12.sp,
                            fontWeight = FontWeight.SemiBold,
                            color = MaterialTheme.colorScheme.onSurface,
                        )
                        Spacer(modifier = Modifier.width(8.dp))
                        Text(
                            text = fiatAmount,
                            fontSize = 11.sp,
                            color = MaterialTheme.colorScheme.onSurfaceVariant,
                        )
                    }
                    Spacer(modifier = Modifier.weight(1f))
                }
            }

            Spacer(modifier = Modifier.height(20.dp))

            HorizontalDivider()

            Spacer(modifier = Modifier.height(20.dp))

            // done button
            Button(
                onClick = onDismiss,
                modifier =
                    Modifier
                        .fillMaxWidth()
                        .padding(horizontal = 28.dp),
                colors =
                    ButtonDefaults.buttonColors(
<<<<<<< HEAD
                        containerColor = CoveColor.midnightBlue,
=======
                        containerColor = MaterialTheme.coveColors.midnightBtn,
                        contentColor = Color.White,
>>>>>>> 202b5d98
                    ),
                shape = RoundedCornerShape(10.dp),
            ) {
                Text(
                    text = "Done",
                    fontSize = 13.sp,
                    fontWeight = FontWeight.SemiBold,
                    modifier = Modifier.padding(vertical = 8.dp),
                )
            }

            Spacer(modifier = Modifier.height(14.dp))
        }
    }
}

@Composable
private fun DurationCapsule(
    speed: FeeSpeed,
    fontColor: Color,
) {
    val durationText =
        remember(speed) {
            when (speed) {
                is FeeSpeed.Fast -> "~10 min"
                is FeeSpeed.Medium -> "~30 min"
                is FeeSpeed.Slow -> "~1 hour"
                is FeeSpeed.Custom -> {
                    val mins = speed.durationMins.toInt()
                    when {
                        mins < 60 -> "~$mins min"
                        mins < 120 -> "~1 hour"
                        else -> "~${mins / 60} hours"
                    }
                }
            }
        }

    val circleColor = feeSpeedToCircleColor(speed).toColor()

    Surface(
        shape = RoundedCornerShape(8.dp),
        color = Color.Gray.copy(alpha = 0.2f),
    ) {
        Row(
            modifier = Modifier.padding(horizontal = 8.dp, vertical = 4.dp),
            verticalAlignment = Alignment.CenterVertically,
            horizontalArrangement = Arrangement.spacedBy(6.dp),
        ) {
            Box(
                modifier =
                    Modifier
                        .size(8.dp)
                        .clip(CircleShape)
                        .background(circleColor),
            )
            Text(
                text = durationText,
                style = MaterialTheme.typography.labelSmall,
                fontWeight = FontWeight.SemiBold,
                color = fontColor,
            )
        }
    }
}<|MERGE_RESOLUTION|>--- conflicted
+++ resolved
@@ -27,11 +27,7 @@
 import org.bitcoinppl.cove.SendFlowPresenter
 import org.bitcoinppl.cove.TaggedItem
 import org.bitcoinppl.cove.WalletManager
-<<<<<<< HEAD
-import org.bitcoinppl.cove.ui.theme.CoveColor
-=======
 import org.bitcoinppl.cove.ui.theme.coveColors
->>>>>>> 202b5d98
 import org.bitcoinppl.cove.utils.toColor
 import org.bitcoinppl.cove_core.SendFlowAlertState
 import org.bitcoinppl.cove_core.SendFlowException
@@ -326,12 +322,8 @@
                         .padding(horizontal = 28.dp),
                 colors =
                     ButtonDefaults.buttonColors(
-<<<<<<< HEAD
-                        containerColor = CoveColor.midnightBlue,
-=======
                         containerColor = MaterialTheme.coveColors.midnightBtn,
                         contentColor = Color.White,
->>>>>>> 202b5d98
                     ),
                 shape = RoundedCornerShape(10.dp),
             ) {
