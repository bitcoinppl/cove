package org.bitcoinppl.cove.wallet_transactions

import android.content.ClipData
import android.content.ClipboardManager
import androidx.compose.foundation.Image
import androidx.compose.foundation.background
<<<<<<< HEAD
=======
import androidx.compose.foundation.clickable
>>>>>>> ebce2cfb
import androidx.compose.foundation.layout.Box
import androidx.compose.foundation.layout.Column
import androidx.compose.foundation.layout.Spacer
import androidx.compose.foundation.layout.aspectRatio
import androidx.compose.foundation.layout.fillMaxSize
import androidx.compose.foundation.layout.fillMaxWidth
import androidx.compose.foundation.layout.height
import androidx.compose.foundation.layout.padding
import androidx.compose.foundation.layout.size
import androidx.compose.foundation.shape.RoundedCornerShape
import androidx.compose.material3.Button
import androidx.compose.material3.ButtonDefaults
import androidx.compose.material3.CircularProgressIndicator
import androidx.compose.material3.ExperimentalMaterial3Api
import androidx.compose.material3.MaterialTheme
import androidx.compose.material3.ModalBottomSheet
import androidx.compose.material3.SnackbarHostState
import androidx.compose.material3.Text
import androidx.compose.material3.rememberModalBottomSheetState
import androidx.compose.runtime.Composable
import androidx.compose.runtime.LaunchedEffect
import androidx.compose.runtime.getValue
import androidx.compose.runtime.mutableStateOf
import androidx.compose.runtime.remember
import androidx.compose.runtime.rememberCoroutineScope
import androidx.compose.runtime.setValue
import androidx.compose.ui.Alignment
import androidx.compose.ui.Modifier
import androidx.compose.ui.draw.clip
import androidx.compose.ui.graphics.Color
import androidx.compose.ui.graphics.asImageBitmap
import androidx.compose.ui.layout.ContentScale
import androidx.compose.ui.platform.LocalContext
import androidx.compose.ui.text.font.FontWeight
import androidx.compose.ui.text.style.TextAlign
import androidx.compose.ui.tooling.preview.Preview
import androidx.compose.ui.unit.dp
import com.google.zxing.qrcode.decoder.ErrorCorrectionLevel
import kotlinx.coroutines.launch
import org.bitcoinppl.cove.QrCodeGenerator
import org.bitcoinppl.cove.WalletManager
import org.bitcoinppl.cove.ui.theme.CoveColor
<<<<<<< HEAD
=======
import org.bitcoinppl.cove.ui.theme.coveColors
>>>>>>> ebce2cfb
import org.bitcoinppl.cove.ui.theme.isLight
import org.bitcoinppl.cove.ui.theme.title3
import org.bitcoinppl.cove_core.types.AddressInfoWithDerivation

@OptIn(ExperimentalMaterial3Api::class)
@Composable
fun ReceiveAddressSheet(
    manager: WalletManager,
    snackbarHostState: SnackbarHostState,
    onDismiss: () -> Unit,
) {
    val context = LocalContext.current
    val scope = rememberCoroutineScope()
    val tag = "ReceiveAddressSheet"
    val sheetState = rememberModalBottomSheetState(skipPartiallyExpanded = true)
    var addressInfo by remember { mutableStateOf<AddressInfoWithDerivation?>(null) }
    var isLoading by remember { mutableStateOf(true) }
    var errorMessage by remember { mutableStateOf<String?>(null) }

    // load initial address on mount
    LaunchedEffect(Unit) {
        try {
            isLoading = true
            addressInfo = manager.rust.nextAddress()
            errorMessage = null
        } catch (e: Exception) {
            android.util.Log.e(tag, "Unable to get next address", e)
            errorMessage = e.message ?: "Unable to get address"
        } finally {
            isLoading = false
        }
    }

    // function to generate new address
    fun createNewAddress() {
        scope.launch {
            try {
                isLoading = true
                addressInfo = manager.rust.nextAddress()
                errorMessage = null
            } catch (e: Exception) {
                android.util.Log.e(tag, "Unable to get next address", e)
                errorMessage = e.message ?: "Unable to get address"
            } finally {
                isLoading = false
            }
        }
    }

    // function to copy address to clipboard
    fun copyAddress() {
        addressInfo?.let { info ->
            val clipboard = context.getSystemService(ClipboardManager::class.java)
            val clip = ClipData.newPlainText("Bitcoin Address", info.addressUnformatted())
            clipboard.setPrimaryClip(clip)

            scope.launch {
                snackbarHostState.showSnackbar("Address Copied")
            }

            onDismiss()
        }
    }

    // if there's an error, show it to the user then dismiss
    if (errorMessage != null && !isLoading) {
        LaunchedEffect(errorMessage) {
            snackbarHostState.showSnackbar(errorMessage!!)
            onDismiss()
        }
        return
    }

    ModalBottomSheet(
        onDismissRequest = onDismiss,
        sheetState = sheetState,
        containerColor = MaterialTheme.colorScheme.surface,
    ) {
        ReceiveAddressSheetContent(
            walletName = manager.walletMetadata?.name ?: "Wallet",
            addressText = addressInfo?.addressSpacedOut(),
            addressRaw = addressInfo?.addressUnformatted(),
            derivationPath = addressInfo?.derivationPath(),
            isLoading = isLoading,
            onCopyAddress = ::copyAddress,
            onCreateNewAddress = ::createNewAddress,
        )
    }
}

@Composable
private fun ReceiveAddressSheetContent(
    walletName: String,
    addressText: String?,
    addressRaw: String?,
    derivationPath: String?,
    isLoading: Boolean,
    onCopyAddress: () -> Unit,
    onCreateNewAddress: () -> Unit,
) {
    val isDarkTheme = !MaterialTheme.colorScheme.isLight

    Column(
        modifier =
            Modifier
                .fillMaxWidth()
                .padding(horizontal = 16.dp)
                .padding(bottom = 32.dp),
        horizontalAlignment = Alignment.CenterHorizontally,
    ) {
        Spacer(modifier = Modifier.height(24.dp))

        // combined QR code and address section
        Column(
            modifier =
                Modifier
                    .fillMaxWidth()
                    .clip(RoundedCornerShape(12.dp)),
        ) {
            // QR code section with duskBlue background
            Column(
                modifier =
                    Modifier
                        .fillMaxWidth()
                        .background(
                            CoveColor.duskBlue.copy(
                                alpha = if (isDarkTheme) 0.4f else 1f,
                            ),
                        ),
                horizontalAlignment = Alignment.CenterHorizontally,
            ) {
                Spacer(modifier = Modifier.height(24.dp))

                // wallet name header
                Text(
                    text = walletName,
                    style = MaterialTheme.typography.title3,
                    fontWeight = FontWeight.SemiBold,
                    color = Color.White,
                    textAlign = TextAlign.Center,
                )

                Spacer(modifier = Modifier.height(24.dp))

                // QR code
                Box(
                    modifier =
                        Modifier
                            .fillMaxWidth()
                            .padding(horizontal = 32.dp)
                            .aspectRatio(1f)
                            .clip(RoundedCornerShape(12.dp))
                            .background(Color.White)
                            .padding(12.dp),
                    contentAlignment = Alignment.Center,
                ) {
                    when {
                        isLoading -> {
                            CircularProgressIndicator(
                                modifier = Modifier.size(48.dp),
                                color = CoveColor.midnightBlue,
                            )
                        }
                        addressRaw != null -> {
                            val qrBitmap =
                                remember(addressRaw) {
                                    QrCodeGenerator.generate(
                                        text = addressRaw,
                                        size = 512,
                                        errorCorrectionLevel = ErrorCorrectionLevel.L,
                                    )
                                }
                            Image(
                                bitmap = qrBitmap.asImageBitmap(),
                                contentDescription = "QR Code",
                                modifier = Modifier.fillMaxSize(),
                                contentScale = ContentScale.FillBounds,
                            )
                        }
                    }
                }

                // derivation path (if available)
                derivationPath?.let { path ->
                    Spacer(modifier = Modifier.height(12.dp))
                    Text(
                        text = "Derivation: $path",
                        style = MaterialTheme.typography.bodySmall,
                        color = Color.White.copy(alpha = 0.5f),
                        modifier = Modifier.fillMaxWidth(),
                        textAlign = TextAlign.Center,
                    )
                }

                Spacer(modifier = Modifier.height(24.dp))
            }

            // address label section with midnightBlue background
            Column(
                modifier =
                    Modifier
                        .fillMaxWidth()
                        .background(
                            CoveColor.midnightBlue.copy(
                                alpha = if (isDarkTheme) 0.4f else 0.95f,
                            ),
                        ).padding(16.dp),
            ) {
                Text(
                    text = "Wallet Address",
                    style = MaterialTheme.typography.bodySmall,
                    fontWeight = FontWeight.Medium,
                    color = Color.White.copy(alpha = 0.7f),
                )

                Spacer(modifier = Modifier.height(8.dp))

                if (addressText != null) {
                    Text(
                        text = addressText,
                        style = MaterialTheme.typography.bodyMedium,
                        fontFamily = androidx.compose.ui.text.font.FontFamily.Monospace,
                        color = Color.White,
                        modifier = Modifier.fillMaxWidth(),
                    )
                }
            }
        }

        Spacer(modifier = Modifier.height(64.dp))

        // copy address button
        Button(
            onClick = onCopyAddress,
            enabled = addressText != null && !isLoading,
            modifier =
                Modifier
                    .fillMaxWidth()
                    .height(50.dp),
            colors =
                ButtonDefaults.buttonColors(
                    containerColor = MaterialTheme.coveColors.midnightBtn,
                    contentColor = Color.White,
                    disabledContainerColor = MaterialTheme.colorScheme.surfaceVariant,
                    disabledContentColor = MaterialTheme.colorScheme.onSurfaceVariant,
                ),
            shape = RoundedCornerShape(10.dp),
        ) {
            Text(
                text = "Copy Address",
                style = MaterialTheme.typography.titleMedium,
                fontWeight = FontWeight.SemiBold,
            )
        }

<<<<<<< HEAD
        Spacer(modifier = Modifier.height(16.dp))

=======
>>>>>>> ebce2cfb
        // create new address button
        Text(
            text = "Create New Address",
            style = MaterialTheme.typography.bodySmall,
            fontWeight = FontWeight.SemiBold,
            color = MaterialTheme.colorScheme.primary,
            modifier =
                Modifier
                    .padding(top = 18.dp)
                    .clickable(enabled = !isLoading) { onCreateNewAddress() },
        )
    }
}

@Preview(showBackground = true, heightDp = 800)
@Composable
private fun ReceiveAddressSheetPreview() {
    MaterialTheme {
        ReceiveAddressSheetContent(
            walletName = "Wallet 1",
            addressText = "bc1qu dmkyk hhnel w7cn7 vg8ma 0y7et u0tdv vm2n6 zk",
            addressRaw = "bc1qudmkykhhne1w7cn7vg8ma0y7etu0tdvvm2n6zk",
            derivationPath = "84'/0'/0'/0/6",
            isLoading = false,
            onCopyAddress = {},
            onCreateNewAddress = {},
        )
    }
}<|MERGE_RESOLUTION|>--- conflicted
+++ resolved
@@ -4,10 +4,7 @@
 import android.content.ClipboardManager
 import androidx.compose.foundation.Image
 import androidx.compose.foundation.background
-<<<<<<< HEAD
-=======
 import androidx.compose.foundation.clickable
->>>>>>> ebce2cfb
 import androidx.compose.foundation.layout.Box
 import androidx.compose.foundation.layout.Column
 import androidx.compose.foundation.layout.Spacer
@@ -50,10 +47,7 @@
 import org.bitcoinppl.cove.QrCodeGenerator
 import org.bitcoinppl.cove.WalletManager
 import org.bitcoinppl.cove.ui.theme.CoveColor
-<<<<<<< HEAD
-=======
 import org.bitcoinppl.cove.ui.theme.coveColors
->>>>>>> ebce2cfb
 import org.bitcoinppl.cove.ui.theme.isLight
 import org.bitcoinppl.cove.ui.theme.title3
 import org.bitcoinppl.cove_core.types.AddressInfoWithDerivation
@@ -309,11 +303,6 @@
             )
         }
 
-<<<<<<< HEAD
-        Spacer(modifier = Modifier.height(16.dp))
-
-=======
->>>>>>> ebce2cfb
         // create new address button
         Text(
             text = "Create New Address",
