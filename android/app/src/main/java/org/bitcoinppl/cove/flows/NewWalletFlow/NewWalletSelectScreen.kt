--- conflicted
+++ resolved
@@ -115,10 +115,7 @@
             val id = wallet.id()
             android.util.Log.d("NewWalletSelectScreen", "Imported Wallet: $id")
 
-<<<<<<< HEAD
-=======
             app.popRoute()
->>>>>>> f4c31d89
             app.rust.selectWallet(id = id)
             app.alertState = TaggedItem(AppAlertState.ImportedSuccessfully)
         } catch (e: WalletException.MultiFormat) {
@@ -130,10 +127,7 @@
                     ),
                 )
         } catch (e: WalletException.WalletAlreadyExists) {
-<<<<<<< HEAD
-=======
             app.popRoute()
->>>>>>> f4c31d89
             app.alertState = TaggedItem(AppAlertState.DuplicateWallet(e.v1))
         } catch (e: Exception) {
             android.util.Log.w("NewWalletSelectScreen", "Error importing hardware wallet: $e")
