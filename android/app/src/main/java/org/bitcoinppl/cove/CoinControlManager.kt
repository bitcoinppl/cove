package org.bitcoinppl.cove

import androidx.compose.runtime.Stable
import androidx.compose.runtime.getValue
import androidx.compose.runtime.mutableStateOf
import androidx.compose.runtime.setValue
import androidx.compose.ui.graphics.Color
import kotlinx.coroutines.CoroutineScope
import kotlinx.coroutines.Dispatchers
import kotlinx.coroutines.Job
import kotlinx.coroutines.SupervisorJob
import kotlinx.coroutines.cancel
import kotlinx.coroutines.delay
import kotlinx.coroutines.isActive
import kotlinx.coroutines.launch
import org.bitcoinppl.cove_core.*
import org.bitcoinppl.cove_core.types.*
import java.io.Closeable
import java.util.concurrent.atomic.AtomicBoolean

/**
 * coin control manager - manages UTXO selection for send flow
 * ported from iOS CoinControlManager.swift
 */
@Stable
class CoinControlManager(
    val rust: RustCoinControlManager,
) : CoinControlManagerReconciler,
    Closeable {
    private val tag = "CoinControlManager"

    private val mainScope = CoroutineScope(SupervisorJob() + Dispatchers.Main.immediate)
    private val ioScope = CoroutineScope(SupervisorJob() + Dispatchers.IO)
    private val isClosed = AtomicBoolean(false)

    var sort by mutableStateOf<CoinControlListSort?>(
        CoinControlListSort.Date(ListSortDirection.DESCENDING),
    )
        private set

    var search by mutableStateOf("")

    var totalSelected by mutableStateOf(Amount.fromSat(0u))
        private set

    var selected by mutableStateOf<Set<ULong>>(emptySet())

    var utxos by mutableStateOf<List<Utxo>>(emptyList())
        private set

    var unit by mutableStateOf(BitcoinUnit.SAT)
        private set

    private var updateSendFlowManagerTask: Job? = null

    init {
        logDebug("Initializing CoinControlManager")
        utxos = rust.utxos()
        unit = rust.unit()
        rust.listenForUpdates(this)
    }

    private fun logDebug(message: String) {
        android.util.Log.d(tag, message)
    }

    /**
     * update search and dispatch notification
     */
    fun updateSearch(value: String) {
        if (search != value) {
            dispatch(CoinControlManagerAction.NotifySearchChanged(value))
        }
        search = value
    }

    /**
     * update selected utxos and dispatch notification
     */
    fun updateSelected(value: Set<ULong>) {
        selected = value
        val outpoints = utxos.filter { value.contains(it.outpoint.hashToUint()) }.map { it.outpoint }
        dispatch(CoinControlManagerAction.NotifySelectedUtxosChanged(outpoints))
    }

    /**
     * get button color based on sort state
     */
    fun buttonColor(key: CoinControlListSortKey): Color =
        when (rust.buttonPresentation(key)) {
            is ButtonPresentation.NotSelected -> Color(0xFFD1D1D6) // systemGray5 equivalent
            is ButtonPresentation.Selected -> Color(0xFF007AFF) // iOS blue
        }

    /**
     * get button text color based on sort state
     */
    fun buttonTextColor(key: CoinControlListSortKey): Color =
        when (rust.buttonPresentation(key)) {
            is ButtonPresentation.NotSelected -> Color(0xFF8E8E93).copy(alpha = 0.6f) // secondary with opacity
            is ButtonPresentation.Selected -> Color.White
        }

    /**
     * get button arrow icon based on sort state
     */
    fun buttonArrow(key: CoinControlListSortKey): String? =
        when (val presentation = rust.buttonPresentation(key)) {
            is ButtonPresentation.Selected -> {
                when (presentation.v1) {
                    ListSortDirection.ASCENDING -> "arrow_upward"
                    ListSortDirection.DESCENDING -> "arrow_downward"
                }
            }
            is ButtonPresentation.NotSelected -> null
        }

    val totalSelectedAmount: String
        get() = displayAmount(totalSelected)

    val totalSelectedSats: Int
        get() = totalSelected.asSats().toInt()

    /**
     * called when user presses continue button
     * navigates forward to CoinControlSetAmount screen with selected UTXOs
     */
    fun continuePressed(app: AppManager) {
        val walletId = rust.id()
<<<<<<< HEAD
        val selectedUtxos = utxos.filter { selected.contains(it.outpoint) }
=======
        val selectedUtxos = utxos.filter { selected.contains(it.outpoint.hashToUint()) }
>>>>>>> 202b5d98

        // navigate forward to coin control set amount screen
        val sendRoute = SendRoute.CoinControlSetAmount(walletId, selectedUtxos)
        app.pushRoute(Route.Send(sendRoute))
    }

    private fun updateSendFlowManager() {
        val sfm = AppManager.getInstance().sendFlowManager ?: return
        updateSendFlowManagerTask?.cancel()
        updateSendFlowManagerTask =
            mainScope.launch {
                delay(100)
                if (!isActive) return@launch
                val selectedUtxos = utxos.filter { selected.contains(it.outpoint.hashToUint()) }
                sfm.dispatch(SendFlowManagerAction.SetCoinControlMode(selectedUtxos))
            }
    }

    private fun apply(message: CoinControlManagerReconcileMessage) {
        when (message) {
            is CoinControlManagerReconcileMessage.UpdateSort -> {
                sort = message.v1
            }

            is CoinControlManagerReconcileMessage.ClearSort -> {
                sort = null
            }

            is CoinControlManagerReconcileMessage.UpdateUtxos -> {
                utxos = message.v1
            }

            is CoinControlManagerReconcileMessage.UpdateSearch -> {
                search = message.v1
            }

            is CoinControlManagerReconcileMessage.UpdateSelectedUtxos -> {
                updateSendFlowManager()
                selected = message.utxos.map { it.hashToUint() }.toSet()
                totalSelected = message.totalValue
            }

            is CoinControlManagerReconcileMessage.UpdateUnit -> {
                unit = message.v1
            }

            is CoinControlManagerReconcileMessage.UpdateTotalSelectedAmount -> {
                updateSendFlowManager()
                totalSelected = message.v1
            }
        }
    }

    fun displayAmount(amount: Amount, showUnit: Boolean = true): String =
        when (unit to showUnit) {
            BitcoinUnit.BTC to true -> amount.btcStringWithUnit()
            BitcoinUnit.BTC to false -> amount.btcString()
            BitcoinUnit.SAT to true -> amount.satsStringWithUnit()
            BitcoinUnit.SAT to false -> amount.satsString()
            else -> amount.satsStringWithUnit()
        }

    override fun reconcile(message: CoinControlManagerReconcileMessage) {
        logDebug("reconcile: $message")
        ioScope.launch {
            mainScope.launch { apply(message) }
        }
    }

    override fun reconcileMany(messages: List<CoinControlManagerReconcileMessage>) {
        logDebug("reconcile_messages: ${messages.size} messages")
        ioScope.launch {
            mainScope.launch { messages.forEach { apply(it) } }
        }
    }

    fun dispatch(action: CoinControlManagerAction) {
        logDebug("dispatch: $action")
        mainScope.launch(Dispatchers.IO) { rust.dispatch(action) }
    }

    override fun close() {
        if (!isClosed.compareAndSet(false, true)) return
        logDebug("Closing CoinControlManager")
        updateSendFlowManagerTask?.cancel()
        ioScope.cancel()
        mainScope.cancel() // stop callbacks into Rust
        rust.close() // free Rust Arc
    }
}<|MERGE_RESOLUTION|>--- conflicted
+++ resolved
@@ -127,11 +127,7 @@
      */
     fun continuePressed(app: AppManager) {
         val walletId = rust.id()
-<<<<<<< HEAD
-        val selectedUtxos = utxos.filter { selected.contains(it.outpoint) }
-=======
         val selectedUtxos = utxos.filter { selected.contains(it.outpoint.hashToUint()) }
->>>>>>> 202b5d98
 
         // navigate forward to coin control set amount screen
         val sendRoute = SendRoute.CoinControlSetAmount(walletId, selectedUtxos)
