--- conflicted
+++ resolved
@@ -85,19 +85,13 @@
 import kotlinx.coroutines.delay
 import kotlinx.coroutines.ensureActive
 import kotlinx.coroutines.isActive
-<<<<<<< HEAD
-=======
 import kotlinx.coroutines.launch
->>>>>>> ebce2cfb
 import org.bitcoinppl.cove.AppManager
 import org.bitcoinppl.cove.R
 import org.bitcoinppl.cove.WalletManager
 import org.bitcoinppl.cove.components.ConfirmationIndicatorView
 import org.bitcoinppl.cove.ui.theme.CoveColor
-<<<<<<< HEAD
-=======
 import org.bitcoinppl.cove.ui.theme.coveColors
->>>>>>> ebce2cfb
 import org.bitcoinppl.cove.ui.theme.isLight
 import org.bitcoinppl.cove.utils.toColor
 import org.bitcoinppl.cove.views.AutoSizeText
@@ -130,11 +124,8 @@
 ) {
     val context = LocalContext.current
     val metadata = manager.walletMetadata ?: return
-<<<<<<< HEAD
-=======
     val scope = rememberCoroutineScope()
     val txId = details.txId()
->>>>>>> ebce2cfb
 
     // read transaction details from cache (observable), fallback to passed-in details
     val transactionDetails = manager.transactionDetailsCache[txId] ?: details
@@ -148,8 +139,6 @@
 
     // get current color scheme (respects in-app theme toggle)
     val isDark = !MaterialTheme.colorScheme.isLight
-<<<<<<< HEAD
-=======
 
     // immediately fetch fresh transaction details on screen load
     LaunchedEffect(Unit) {
@@ -160,7 +149,6 @@
             android.util.Log.e("TransactionDetails", "error fetching fresh details", e)
         }
     }
->>>>>>> ebce2cfb
 
     // load fiat amounts
     LaunchedEffect(transactionDetails) {
@@ -197,17 +185,10 @@
             try {
                 ensureActive()
 
-<<<<<<< HEAD
-                // refresh transaction details
-                val details = manager.rust.transactionDetails(txId = transactionDetails.txId())
-                if (!isActive) break
-                transactionDetails = details
-=======
                 // refresh transaction details and update cache
                 val freshDetails = manager.rust.transactionDetails(txId = txId)
                 if (!isActive) break
                 manager.updateTransactionDetailsCache(txId, freshDetails)
->>>>>>> ebce2cfb
 
                 // get confirmations from fresh details
                 val blockNumber = freshDetails.blockNumber()
@@ -364,9 +345,6 @@
         val parallaxOffset = (-60).dp - (scrollOffset * 0.3f).dp
         val fadeAlpha = (1f - (scrollOffset / 275f)).coerceIn(0f, if (isDark) 1.0f else 0.40f)
 
-<<<<<<< HEAD
-        Box(
-=======
         PullToRefreshBox(
             isRefreshing = isRefreshing,
             onRefresh = {
@@ -388,112 +366,11 @@
                     isRefreshing = false
                 }
             },
->>>>>>> ebce2cfb
             modifier =
                 Modifier
                     .fillMaxSize()
                     .padding(bottom = padding.calculateBottomPadding()),
         ) {
-<<<<<<< HEAD
-            Image(
-                painter = painterResource(id = R.drawable.image_chain_code_pattern_horizontal),
-                contentDescription = null,
-                contentScale = ContentScale.Crop,
-                modifier =
-                    Modifier
-                        .fillMaxHeight()
-                        .align(Alignment.TopCenter)
-                        .offset(y = parallaxOffset)
-                        .alpha(fadeAlpha),
-            )
-
-            Column(
-                modifier =
-                    Modifier
-                        .fillMaxSize()
-                        .padding(horizontal = 20.dp)
-                        .verticalScroll(scrollState),
-                horizontalAlignment = Alignment.CenterHorizontally,
-            ) {
-                Spacer(Modifier.height(16.dp))
-
-                val configuration = LocalConfiguration.current
-                val headerSize = (configuration.screenWidthDp * 0.33f).dp
-
-                CheckWithRingsWidget(
-                    diameter = headerSize,
-                    circleColor = circleColor,
-                    ringColors = ringColors,
-                    iconColor = iconColor,
-                    isConfirmed = isConfirmed,
-                )
-
-                Spacer(Modifier.height(16.dp))
-
-                Text(
-                    headerTitle,
-                    color = fg,
-                    fontSize = 28.sp,
-                    fontWeight = FontWeight.SemiBold,
-                    lineHeight = 32.sp,
-                )
-
-                Spacer(Modifier.height(4.dp))
-
-                TransactionLabelView(
-                    transactionDetails = transactionDetails,
-                    manager = manager,
-                    secondaryColor = sub,
-                    snackbarHostState = snackbarHostState,
-                )
-
-                Spacer(Modifier.height(24.dp))
-
-                // show status message with date
-                Column(
-                    horizontalAlignment = Alignment.CenterHorizontally,
-                    modifier = Modifier.fillMaxWidth(),
-                ) {
-                    if (isConfirmed && formattedDate.isNotEmpty()) {
-                        Text(
-                            text =
-                                if (isSent) {
-                                    "Your transaction was sent on"
-                                } else {
-                                    "Your transaction was successfully received"
-                                },
-                            color = sub,
-                            fontSize = 16.sp,
-                            textAlign = TextAlign.Center,
-                            lineHeight = 22.sp,
-                        )
-                        Text(
-                            text = formattedDate,
-                            color = sub,
-                            fontSize = 16.sp,
-                            fontWeight = FontWeight.Medium,
-                            textAlign = TextAlign.Center,
-                            lineHeight = 22.sp,
-                        )
-                    } else if (!isConfirmed) {
-                        Text(
-                            text = "Your transaction is pending.",
-                            color = sub,
-                            fontSize = 16.sp,
-                            textAlign = TextAlign.Center,
-                            lineHeight = 22.sp,
-                        )
-                        Text(
-                            text = "Please check back soon for an update.",
-                            color = sub,
-                            fontSize = 16.sp,
-                            fontWeight = FontWeight.SemiBold,
-                            textAlign = TextAlign.Center,
-                            lineHeight = 22.sp,
-                        )
-                    }
-                }
-=======
             BoxWithConstraints(
                 modifier = Modifier.fillMaxSize(),
             ) {
@@ -533,21 +410,9 @@
                         iconColor = iconColor,
                         isConfirmed = isConfirmed,
                     )
->>>>>>> ebce2cfb
 
                     Spacer(Modifier.height(16.dp))
 
-<<<<<<< HEAD
-                BalanceAutoSizeText(
-                    txAmountPrimary,
-                    color = fg,
-                    baseFontSize = 36.sp,
-                    minimumScaleFactor = 0.01f,
-                    fontWeight = FontWeight.Bold,
-                    textAlign = TextAlign.Center,
-                    modifier = Modifier.fillMaxWidth(),
-                )
-=======
                     Text(
                         headerTitle,
                         color = fg,
@@ -555,98 +420,18 @@
                         fontWeight = FontWeight.SemiBold,
                         lineHeight = 32.sp,
                     )
->>>>>>> ebce2cfb
 
                     Spacer(Modifier.height(4.dp))
 
-<<<<<<< HEAD
-                AutoSizeText(
-                    txAmountSecondary,
-                    color = fg.copy(alpha = 0.8f),
-                    maxFontSize = 18.sp,
-                    minimumScaleFactor = 0.90f,
-                )
-=======
                     TransactionLabelView(
                         transactionDetails = transactionDetails,
                         manager = manager,
                         secondaryColor = sub,
                         snackbarHostState = snackbarHostState,
                     )
->>>>>>> ebce2cfb
 
                     Spacer(Modifier.height(24.dp))
 
-<<<<<<< HEAD
-                // transaction status capsule matching iOS styling
-                val systemGreen = if (isDark) CoveColor.SystemGreenDark else CoveColor.SystemGreenLight
-                val capsuleConfig =
-                    when {
-                        isReceived && isConfirmed -> {
-                            Triple(
-                                systemGreen.copy(alpha = 0.2f), // green with 20% opacity
-                                systemGreen, // green text
-                                false,
-                            )
-                        }
-                        isSent && isConfirmed -> {
-                            Triple(
-                                Color.Black, // black background
-                                Color.White, // white text
-                                true,
-                            ) // white stroke
-                        }
-                        else -> {
-                            Triple(
-                                CoveColor.coolGray, // coolGray background for pending (iOS parity)
-                                Color.Black.copy(alpha = 0.8f), // black text at 80% opacity
-                                false,
-                            )
-                        }
-                    }
-
-                TransactionCapsule(
-                    text = stringResource(actionLabelRes),
-                    icon = actionIcon,
-                    backgroundColor = capsuleConfig.first,
-                    textColor = capsuleConfig.second,
-                    showStroke = capsuleConfig.third,
-                )
-
-                Spacer(Modifier.height(32.dp))
-
-                // show confirmation indicator if < 3 confirmations
-                if (numberOfConfirmations != null && numberOfConfirmations!! < 3) {
-                    Column(modifier = Modifier.padding(horizontal = 28.dp)) {
-                        Spacer(Modifier.height(24.dp))
-                        Box(
-                            modifier =
-                                Modifier
-                                    .fillMaxWidth()
-                                    .height(1.dp)
-                                    .background(MaterialTheme.colorScheme.outlineVariant),
-                        )
-                        Spacer(Modifier.height(24.dp))
-                        ConfirmationIndicatorView(
-                            current = numberOfConfirmations!!,
-                            modifier = Modifier.fillMaxWidth(),
-                        )
-                    }
-                }
-
-                AnimatedVisibility(
-                    visible = isExpanded,
-                    enter = expandVertically() + fadeIn(),
-                    exit = shrinkVertically() + fadeOut(),
-                ) {
-                    TransactionDetailsWidget(
-                        transactionDetails = transactionDetails,
-                        numberOfConfirmations = numberOfConfirmations,
-                        feeFiatFmt = feeFiatFmt,
-                        sentSansFeeFiatFmt = sentSansFeeFiatFmt,
-                        totalSpentFiatFmt = totalSpentFiatFmt,
-                        metadata = metadata,
-=======
                     // show status message with date
                     Column(
                         horizontalAlignment = Alignment.CenterHorizontally,
@@ -711,52 +496,8 @@
                         color = fg.copy(alpha = 0.8f),
                         maxFontSize = 18.sp,
                         minimumScaleFactor = 0.90f,
->>>>>>> ebce2cfb
                     )
 
-<<<<<<< HEAD
-                Column(
-                    modifier =
-                        Modifier
-                            .fillMaxWidth()
-                            .padding(bottom = 16.dp),
-                    horizontalAlignment = Alignment.CenterHorizontally,
-                ) {
-                    ImageButton(
-                        text = stringResource(R.string.btn_view_in_explorer),
-                        onClick = {
-                            val url = transactionDetails.transactionUrl()
-                            val intent = Intent(Intent.ACTION_VIEW, Uri.parse(url))
-                            context.startActivity(intent)
-                        },
-                        colors =
-                            ButtonDefaults.buttonColors(
-                                containerColor = if (isDark) CoveColor.midnightBtnDark else CoveColor.midnightBlue,
-                                contentColor = Color.White,
-                            ),
-                        modifier =
-                            Modifier
-                                .fillMaxWidth(),
-                    )
-
-                    Spacer(Modifier.height(16.dp))
-
-                    TextButton(
-                        onClick = {
-                            manager.dispatch(WalletManagerAction.ToggleDetailsExpanded)
-                        },
-                        modifier =
-                            Modifier
-                                .align(Alignment.CenterHorizontally)
-                                .offset(y = (-20).dp),
-                    ) {
-                        Text(
-                            text = stringResource(if (isExpanded) R.string.btn_hide_details else R.string.btn_show_details),
-                            color = sub.copy(alpha = 0.8f),
-                            fontSize = 13.sp,
-                            textAlign = TextAlign.Center,
-                            fontWeight = FontWeight.Bold,
-=======
                     Spacer(Modifier.height(32.dp))
 
                     // transaction status capsule matching iOS styling
@@ -831,7 +572,6 @@
                             sentSansFeeFiatFmt = sentSansFeeFiatFmt,
                             totalSpentFiatFmt = totalSpentFiatFmt,
                             metadata = metadata,
->>>>>>> ebce2cfb
                         )
                     }
 
