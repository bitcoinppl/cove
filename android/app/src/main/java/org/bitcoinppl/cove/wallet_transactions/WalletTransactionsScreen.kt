--- conflicted
+++ resolved
@@ -76,10 +76,7 @@
 import org.bitcoinppl.cove.WalletLoadState
 import org.bitcoinppl.cove.WalletManager
 import org.bitcoinppl.cove.ui.theme.CoveColor
-<<<<<<< HEAD
-=======
 import org.bitcoinppl.cove.ui.theme.ForceLightStatusBarIcons
->>>>>>> ebce2cfb
 import org.bitcoinppl.cove.ui.theme.isLight
 import org.bitcoinppl.cove.views.AutoSizeText
 import org.bitcoinppl.cove.views.BalanceAutoSizeText
@@ -143,10 +140,6 @@
     isDarkList: Boolean,
     manager: WalletManager? = null,
     app: AppManager? = null,
-<<<<<<< HEAD
-    initialBalanceHidden: Boolean = false,
-=======
->>>>>>> ebce2cfb
     usdAmount: String = "$1,351.93",
     satsAmount: String = "1,166,369 SATS",
     walletName: String = "Main",
@@ -159,17 +152,10 @@
             val spendable = it.balance.spendable()
             it.displayAmount(spendable, showUnit = true)
         } ?: satsAmount
-<<<<<<< HEAD
-    val actualFiatAmount: String? =
-        manager?.fiatBalance?.let {
-            manager.rust.displayFiatAmount(it)
-        }
-=======
     val actualFiatAmount =
         manager?.fiatBalance?.let {
             manager.rust.displayFiatAmount(it)
         } ?: usdAmount
->>>>>>> ebce2cfb
     val transactions =
         when (val state = manager?.loadState) {
             is WalletLoadState.LOADED -> state.txns
@@ -177,14 +163,11 @@
             else -> emptyList()
         }
     val unsignedTransactions = manager?.unsignedTransactions ?: emptyList()
-<<<<<<< HEAD
-=======
 
     // clear SendFlowManager when returning to wallet screen (matches iOS SelectedWalletScreen)
     LaunchedEffect(Unit) {
         app?.clearSendFlowManager()
     }
->>>>>>> ebce2cfb
 
     // use Material Design system colors for native Android feel
     val listBg = MaterialTheme.colorScheme.background
@@ -197,23 +180,17 @@
     val listState = rememberLazyListState()
     val isScrolled = listState.firstVisibleItemIndex > 0 || listState.firstVisibleItemScrollOffset > 0
 
-<<<<<<< HEAD
-=======
     // pull-to-refresh state
     var isRefreshing by remember { mutableStateOf(false) }
     val scope = rememberCoroutineScope()
 
->>>>>>> ebce2cfb
     // state for wallet name rename dropdown
     var showRenameMenu by remember { mutableStateOf(false) }
     val isColdWallet = manager?.walletMetadata?.walletType == WalletType.COLD
 
-<<<<<<< HEAD
-=======
     // force white status bar icons for midnight blue background
     ForceLightStatusBarIcons()
 
->>>>>>> ebce2cfb
     Scaffold(
         containerColor = CoveColor.midnightBlue,
         topBar = {
@@ -344,16 +321,6 @@
                             .padding(start = 16.dp, end = 16.dp, top = 24.dp, bottom = 32.dp),
                     verticalArrangement = Arrangement.spacedBy(24.dp),
                 ) {
-<<<<<<< HEAD
-                    val fiatOrBtc = manager?.walletMetadata?.fiatOrBtc ?: FiatOrBtc.BTC
-
-                    BalanceWidget(
-                        hidden = initialBalanceHidden,
-                        fiatAmount = actualFiatAmount,
-                        btcAmount = actualSatsAmount,
-                        fiatOrBtc = fiatOrBtc,
-                        onToggle = { manager?.dispatch(WalletManagerAction.ToggleFiatBtcPrimarySecondary) },
-=======
                     val (primaryAmount, secondaryAmount) =
                         when (fiatOrBtc) {
                             FiatOrBtc.FIAT -> actualFiatAmount to actualSatsAmount
@@ -366,7 +333,6 @@
                         secondaryAmount = secondaryAmount,
                         onToggleUnit = { manager?.dispatch(WalletManagerAction.ToggleFiatBtcPrimarySecondary) },
                         onToggleSensitive = { manager?.dispatch(WalletManagerAction.ToggleSensitiveVisibility) },
->>>>>>> ebce2cfb
                     )
 
                     Row(horizontalArrangement = Arrangement.spacedBy(16.dp)) {
@@ -415,160 +381,6 @@
                     modifier =
                         Modifier
                             .fillMaxWidth()
-<<<<<<< HEAD
-                            .weight(1f) // Fill remaining space
-                            .background(listBg),
-                ) {
-                    VerifyReminder(
-                        walletId = manager?.walletMetadata?.id ?: "",
-                        isVerified = manager?.isVerified ?: true,
-                        app = app,
-                    )
-
-                    Column(
-                        modifier =
-                            Modifier
-                                .fillMaxWidth()
-                                .padding(horizontal = 20.dp, vertical = 16.dp),
-                        verticalArrangement = Arrangement.spacedBy(8.dp),
-                    ) {
-                        Text(
-                            text = stringResource(R.string.title_transactions),
-                            color = secondaryText,
-                            fontSize = 15.sp,
-                            fontWeight = FontWeight.Bold,
-                        )
-
-                        // render real transactions or show empty state
-                        if (transactions.isEmpty() && unsignedTransactions.isEmpty()) {
-                            // empty state
-                            Box(
-                                modifier =
-                                    Modifier
-                                        .fillMaxWidth()
-                                        .padding(vertical = 32.dp),
-                                contentAlignment = Alignment.Center,
-                            ) {
-                                Text(
-                                    text = stringResource(R.string.no_transactions_yet),
-                                    color = secondaryText,
-                                    fontSize = 14.sp,
-                                )
-                            }
-                        } else {
-                            // render transactions dynamically in scrollable list
-                            LazyColumn(
-                                state = listState,
-                                modifier = Modifier.weight(1f),
-                            ) {
-                                // render unsigned transactions first (pending signature)
-                                items(
-                                    items = unsignedTransactions,
-                                    key = { it.id().toString() },
-                                ) { unsignedTxn ->
-                                    UnsignedTransactionWidget(
-                                        txn = unsignedTxn,
-                                        primaryText = primaryText,
-                                        secondaryText = secondaryText,
-                                        app = app,
-                                        manager = manager,
-                                    )
-                                    HorizontalDivider(color = dividerColor, thickness = 0.5.dp)
-                                }
-
-                                itemsIndexed(transactions) { index, txn ->
-                                    when (txn) {
-                                        is Transaction.Confirmed -> {
-                                            val direction = txn.v1.sentAndReceived().direction()
-                                            val txType =
-                                                when (direction) {
-                                                    TransactionDirection.INCOMING -> TransactionType.RECEIVED
-                                                    TransactionDirection.OUTGOING -> TransactionType.SENT
-                                                }
-
-                                            val txLabel =
-                                                if (manager?.walletMetadata?.showLabels == true) {
-                                                    txn.v1.label()
-                                                } else {
-                                                    stringResource(
-                                                        when (txType) {
-                                                            TransactionType.SENT -> R.string.label_transaction_sent
-                                                            TransactionType.RECEIVED -> R.string.label_transaction_received
-                                                        },
-                                                    )
-                                                }
-
-                                            // format amount with manager if available
-                                            val formattedAmount =
-                                                manager?.let {
-                                                    val amount = txn.v1.sentAndReceived().amount()
-                                                    val prefix = if (direction == TransactionDirection.OUTGOING) "-" else ""
-                                                    prefix + it.displayAmount(amount, showUnit = true)
-                                                } ?: txn.v1.sentAndReceived().label()
-
-                                            TransactionWidget(
-                                                type = txType,
-                                                label = txLabel,
-                                                date = txn.v1.confirmedAtFmt(),
-                                                amount = formattedAmount,
-                                                balanceAfter = txn.v1.blockHeightFmt(),
-                                                listCard = listCard,
-                                                primaryText = primaryText,
-                                                secondaryText = secondaryText,
-                                                transaction = txn,
-                                                app = app,
-                                                manager = manager,
-                                            )
-                                        }
-
-                                        is Transaction.Unconfirmed -> {
-                                            val direction = txn.v1.sentAndReceived().direction()
-                                            val txType =
-                                                when (direction) {
-                                                    TransactionDirection.INCOMING -> TransactionType.RECEIVED
-                                                    TransactionDirection.OUTGOING -> TransactionType.SENT
-                                                }
-
-                                            val txLabel =
-                                                if (manager?.walletMetadata?.showLabels == true) {
-                                                    txn.v1.label()
-                                                } else {
-                                                    stringResource(
-                                                        when (txType) {
-                                                            TransactionType.SENT -> R.string.label_transaction_sent
-                                                            TransactionType.RECEIVED -> R.string.label_transaction_received
-                                                        },
-                                                    )
-                                                }
-
-                                            // format amount with manager if available
-                                            val formattedAmount =
-                                                manager?.let {
-                                                    val amount = txn.v1.sentAndReceived().amount()
-                                                    val prefix = if (direction == TransactionDirection.OUTGOING) "-" else ""
-                                                    prefix + it.displayAmount(amount, showUnit = true)
-                                                } ?: txn.v1.sentAndReceived().label()
-
-                                            TransactionWidget(
-                                                type = txType,
-                                                label = txLabel,
-                                                date = stringResource(R.string.pending),
-                                                amount = formattedAmount,
-                                                balanceAfter = stringResource(R.string.unconfirmed),
-                                                listCard = listCard,
-                                                primaryText = primaryText,
-                                                secondaryText = secondaryText,
-                                                transaction = txn,
-                                                app = app,
-                                                manager = manager,
-                                            )
-                                        }
-                                    }
-
-                                    // add divider between transactions (but not after the last one)
-                                    if (index < transactions.size - 1) {
-                                        HorizontalDivider(color = dividerColor, thickness = 0.5.dp)
-=======
                             .weight(1f)
                             .background(listBg),
                 ) {
@@ -779,19 +591,12 @@
                                         if (index < transactions.size - 1) {
                                             HorizontalDivider(color = dividerColor, thickness = 0.5.dp)
                                         }
->>>>>>> ebce2cfb
                                     }
 
-<<<<<<< HEAD
-                                // add bottom spacing
-                                item {
-                                    Spacer(Modifier.height(12.dp))
-=======
                                     // add bottom spacing
                                     item {
                                         Spacer(Modifier.height(12.dp))
                                     }
->>>>>>> ebce2cfb
                                 }
                             }
                         }
@@ -811,70 +616,35 @@
     balanceAfter: String,
     primaryText: Color,
     secondaryText: Color,
-<<<<<<< HEAD
-    transaction: Transaction,
-    app: AppManager?,
-    manager: WalletManager?,
-=======
     transaction: Transaction.Confirmed,
     app: AppManager?,
     manager: WalletManager?,
     sensitiveVisible: Boolean,
->>>>>>> ebce2cfb
 ) {
     val scope = rememberCoroutineScope()
     val isDark = !MaterialTheme.colorScheme.isLight
 
-<<<<<<< HEAD
-    // get transaction id for navigation
-    val txId =
-        when (transaction) {
-            is Transaction.Confirmed -> transaction.v1.id()
-            is Transaction.Unconfirmed -> transaction.v1.id()
-        }
-
-    // icon background color based on dark mode
-    val iconBackground =
-        if (isDark) {
-            Color.Gray.copy(alpha = 0.35f)
-        } else {
-            Color.Black.copy(alpha = 0.75f)
-        }
-=======
     fun privateShow(text: String, placeholder: String = "••••••"): String =
         if (sensitiveVisible) text else placeholder
 
     val iconBackground = if (isDark) Color.Gray.copy(alpha = 0.35f) else Color.Black.copy(alpha = 0.75f)
     val icon = if (type == TransactionType.SENT) Icons.Filled.NorthEast else Icons.Filled.SouthWest
->>>>>>> ebce2cfb
 
     Row(
         modifier =
             Modifier
                 .fillMaxWidth()
                 .clickable {
-<<<<<<< HEAD
-                    // navigate to transaction details
-                    if (app != null && manager != null) {
-                        scope.launch {
-                            try {
-                                val details = manager.transactionDetails(txId)
-=======
                     if (app != null && manager != null) {
                         scope.launch {
                             try {
                                 val details = manager.transactionDetails(transaction.v1.id())
->>>>>>> ebce2cfb
                                 val walletId = manager.walletMetadata?.id
                                 if (walletId != null) {
                                     app.pushRoute(Route.TransactionDetails(walletId, details))
                                 }
                             } catch (e: Exception) {
-<<<<<<< HEAD
-                                android.util.Log.e("TransactionWidget", "Failed to load transaction details", e)
-=======
                                 android.util.Log.e("ConfirmedTxWidget", "Failed to load transaction details", e)
->>>>>>> ebce2cfb
                             }
                         }
                     }
@@ -890,11 +660,7 @@
             contentAlignment = Alignment.Center,
         ) {
             Icon(
-<<<<<<< HEAD
-                imageVector = if (type == TransactionType.SENT) Icons.Filled.NorthEast else Icons.Filled.SouthWest,
-=======
                 imageVector = icon,
->>>>>>> ebce2cfb
                 contentDescription = label,
                 tint = Color.White,
                 modifier = Modifier.size(24.dp),
@@ -914,11 +680,7 @@
                 fontWeight = FontWeight.Medium,
             )
             AutoSizeText(
-<<<<<<< HEAD
-                text = date,
-=======
                 text = privateShow(date),
->>>>>>> ebce2cfb
                 color = secondaryText,
                 maxFontSize = 12.sp,
                 minimumScaleFactor = 0.90f,
@@ -934,13 +696,8 @@
                     primaryText.copy(alpha = 0.8f)
                 }
             Text(
-<<<<<<< HEAD
-                text = amount,
-                color = if (type == TransactionType.RECEIVED) CoveColor.TransactionReceived else primaryText.copy(alpha = 0.8f),
-=======
                 text = privateShow(amount),
                 color = amountColor,
->>>>>>> ebce2cfb
                 fontSize = 17.sp,
                 fontWeight = FontWeight.Normal,
             )
@@ -948,8 +705,6 @@
                 text = privateShow(balanceAfter),
                 color = secondaryText,
                 fontSize = 12.sp,
-<<<<<<< HEAD
-=======
                 fontWeight = FontWeight.Normal,
             )
         }
@@ -1039,7 +794,6 @@
                 text = privateShow(amount),
                 color = amountColor.copy(alpha = 0.65f),
                 fontSize = 17.sp,
->>>>>>> ebce2cfb
                 fontWeight = FontWeight.Normal,
             )
         }
@@ -1054,11 +808,6 @@
     secondaryText: Color,
     app: AppManager?,
     manager: WalletManager?,
-<<<<<<< HEAD
-) {
-    val isDark = !MaterialTheme.colorScheme.isLight
-    var showDeleteMenu by remember { mutableStateOf(false) }
-=======
     fiatOrBtc: FiatOrBtc,
     sensitiveVisible: Boolean,
 ) {
@@ -1078,7 +827,6 @@
 
     fun privateShow(text: String, placeholder: String = "••••••"): String =
         if (sensitiveVisible) text else placeholder
->>>>>>> ebce2cfb
 
     // icon background: same values as iOS (0.35 dark, 0.75 light)
     val iconBackground =
@@ -1091,9 +839,6 @@
     // format the spending amount
     val formattedAmount =
         manager?.let {
-<<<<<<< HEAD
-            it.displayAmount(txn.spendingAmount(), showUnit = true)
-=======
             when (fiatOrBtc) {
                 FiatOrBtc.BTC -> it.displayAmount(txn.spendingAmount(), showUnit = true)
                 FiatOrBtc.FIAT -> {
@@ -1105,7 +850,6 @@
                     }
                 }
             }
->>>>>>> ebce2cfb
         } ?: txn.spendingAmount().satsStringWithUnit()
 
     Box {
@@ -1179,11 +923,7 @@
 
             Column(horizontalAlignment = Alignment.End) {
                 Text(
-<<<<<<< HEAD
-                    text = formattedAmount,
-=======
                     text = privateShow(formattedAmount),
->>>>>>> ebce2cfb
                     color = primaryText.copy(alpha = 0.6f),
                     fontSize = 17.sp,
                     fontWeight = FontWeight.Normal,
@@ -1218,59 +958,14 @@
 
 @Composable
 private fun BalanceWidget(
-<<<<<<< HEAD
-    hidden: Boolean,
-    fiatAmount: String?,
-    btcAmount: String,
-    fiatOrBtc: FiatOrBtc,
-    onToggle: () -> Unit,
-=======
     sensitiveVisible: Boolean,
     primaryAmount: String,
     secondaryAmount: String,
     onToggleUnit: () -> Unit,
     onToggleSensitive: () -> Unit,
->>>>>>> ebce2cfb
 ) {
     val isHidden = !sensitiveVisible
 
-<<<<<<< HEAD
-    // determine primary/secondary based on fiatOrBtc preference
-    val primaryIsFiat = fiatOrBtc == FiatOrBtc.FIAT
-    val primaryAmount = if (primaryIsFiat) fiatAmount else btcAmount
-    val secondaryAmount = if (primaryIsFiat) btcAmount else fiatAmount
-
-    Column(
-        modifier = Modifier.clickable { onToggle() },
-        verticalArrangement = Arrangement.spacedBy(6.dp),
-    ) {
-        // secondary balance (top, smaller)
-        if (isHidden) {
-            Text(
-                text = "••••••",
-                color = Color.White.copy(alpha = 0.7f),
-                fontSize = 13.sp,
-            )
-        } else if (secondaryAmount != null) {
-            Text(
-                text = secondaryAmount,
-                color = Color.White.copy(alpha = 0.7f),
-                fontSize = 13.sp,
-            )
-        } else {
-            CircularProgressIndicator(
-                modifier = Modifier.size(12.dp),
-                color = Color.White.copy(alpha = 0.7f),
-                strokeWidth = 1.5.dp,
-            )
-        }
-
-        Row(verticalAlignment = Alignment.CenterVertically) {
-            // primary balance (bottom, larger)
-            if (isHidden) {
-                BalanceAutoSizeText(
-                    text = "••••••",
-=======
     Column(
         modifier = Modifier.clickable { onToggleUnit() },
         verticalArrangement = Arrangement.spacedBy(6.dp),
@@ -1288,37 +983,12 @@
             Box(modifier = Modifier.weight(1f)) {
                 BalanceAutoSizeText(
                     text = if (isHidden) "••••••" else primaryAmount,
->>>>>>> ebce2cfb
                     modifier = Modifier.padding(end = 12.dp),
                     color = Color.White,
                     baseFontSize = 34.sp,
                     minimumScaleFactor = 0.5f,
                     fontWeight = FontWeight.Bold,
                 )
-<<<<<<< HEAD
-            } else if (primaryAmount != null) {
-                BalanceAutoSizeText(
-                    text = primaryAmount,
-                    modifier = Modifier.padding(end = 12.dp),
-                    color = Color.White,
-                    baseFontSize = 34.sp,
-                    minimumScaleFactor = 0.5f,
-                    fontWeight = FontWeight.Bold,
-                )
-            } else {
-                CircularProgressIndicator(
-                    modifier = Modifier.size(24.dp),
-                    color = Color.White,
-                    strokeWidth = 2.dp,
-                )
-            }
-            Spacer(modifier = Modifier.weight(1f))
-            Icon(
-                imageVector = if (isHidden) Icons.Filled.VisibilityOff else Icons.Filled.Visibility,
-                contentDescription = if (isHidden) "Show" else "Hide",
-                tint = Color.White.copy(alpha = 0.7f),
-                modifier = Modifier.clickable { isHidden = !isHidden },
-=======
             }
             Icon(
                 imageVector = if (isHidden) Icons.Filled.VisibilityOff else Icons.Filled.Visibility,
@@ -1328,7 +998,6 @@
                     Modifier
                         .size(24.dp)
                         .clickable { onToggleSensitive() },
->>>>>>> ebce2cfb
             )
         }
     }
