--- conflicted
+++ resolved
@@ -267,40 +267,12 @@
     xcode-build-server config -project *.xcodeproj -scheme Cove
     open Cove.xcodeproj
 
-<<<<<<< HEAD
-btest test="":
-    cd rust && bacon nextest -- {{test}} --workspace
-
-alias wt := watch-test
-alias wtest := watch-test
-watch-test test="" flags="":
-    watchexec --exts rs just test {{test}} {{flags}}
-
-# both
-compile:
-    just compile-ios && just compile-android
-
-
-# build android
-alias ba := build-android
-build-android:
-    cd rust && cargo xtask build-android debug && say "done android"
-
-alias bar := build-android-release
-build-android-release:
-    cd rust && cargo xtask build-android release && say "done android release"
-
-alias ra := run-android
-run-android profile="debug":
-    cd rust && cargo xtask run-android {{profile}}
-=======
 [private]
 alias xr := xcode-reset
 
 # ------------------------------------------------------------------------------
 # util
 # ------------------------------------------------------------------------------
->>>>>>> ebce2cfb
 
 # Clean all build artifacts
 [group('util')]
@@ -319,20 +291,6 @@
 update pkg="":
     cargo update {{pkg}}
 
-<<<<<<< HEAD
-# build ios
-alias bi := build-ios
-build-ios profile="debug" *flags="":
-    cd rust && cargo xtask build-ios {{profile}} {{flags}} && say "done ios"
-
-alias bir := build-ios-release
-build-ios-release:
-    cd rust && cargo xtask build-ios release-smaller --device && say "done ios release"
-
-alias bidd := build-ios-debug-device
-build-ios-debug-device:
-    cd rust && cargo xtask build-ios debug --device && say "done ios device"
-=======
 # Run Android app
 [group('util')]
 [working-directory: 'rust']
@@ -341,7 +299,6 @@
 
 [private]
 alias ra := run-android
->>>>>>> ebce2cfb
 
 # Run iOS app
 [group('util')]
