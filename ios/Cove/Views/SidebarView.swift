//
//  SidebarView.swift
//  Cove
//
//  Created by Praveen Perera on 7/1/24.
//

import SwiftUI

struct SidebarView: View {
    @Environment(AppManager.self) private var app
    @Environment(\.navigate) private var navigate

    let currentRoute: Route

    func setForeground(_ route: Route) -> LinearGradient {
        if RouteFactory().isSameParentRoute(route: route, routeToCheck: currentRoute) {
            LinearGradient(
                colors: [
                    Color.blue,
                    Color.blue.opacity(0.9),
                ],
                startPoint: .topLeading,
                endPoint: .bottomTrailing
            )
        } else {
            LinearGradient(
                colors: [
                    Color.primary.opacity(0.8), Color.primary.opacity(0.7),
                ],
                startPoint: .topLeading,
                endPoint: .bottomTrailing
            )
        }
    }

    var body: some View {
        HStack(alignment: .top) {
            VStack {
                HStack(alignment: .top) {
                    Image(.icon)
                        .resizable()
                        .frame(width: 65, height: 65)
                        .clipShape(Circle())

                    Spacer()

                    Button(action: app.nfcReader.scan) {
                        Image(systemName: "wave.3.right")
                    }
                    .foregroundStyle(.white)
                }

                Divider()
                    .overlay(Color(.white))
                    .opacity(0.50)
                    .padding(.vertical, 22)

                HStack {
                    Text("My Wallets")
                        .font(.subheadline)
                        .fontWeight(.medium)
                        .foregroundStyle(.white)

                    Spacer()
                }
                .padding(.bottom, 16)

                VStack(spacing: 12) {
                    ForEach(app.wallets, id: \.id) { wallet in
                        Button(action: {
                            goTo(Route.selectedWallet(wallet.id))
                        }) {
                            HStack(spacing: 10) {
                                Circle()
                                    .fill(Color(wallet.color))
                                    .frame(width: 8, height: 8, alignment: .leading)

                                Text(wallet.name)
                                    .font(.footnote)
                                    .fontWeight(.medium)
                                    .foregroundStyle(.white)
                                    .lineLimit(1)
                                    .minimumScaleFactor(0.80)
                                    .frame(maxWidth: .infinity, alignment: .leading)
                            }
                            .frame(maxWidth: .infinity)
                        }
                        .padding()
                        .background(Color.coveLightGray.opacity(0.06))
                        .cornerRadius(10)
                        .contentShape(
                            .contextMenuPreview,
                            RoundedRectangle(cornerRadius: 10)
                        )
                        .contextMenu {
                            Button("Settings") {
                                app.isSidebarVisible = false
                                app.pushRoutes(RouteFactory().nestedWalletSettings(id: wallet.id))
                            }
                        }
                    }
                }

                Spacer()

                VStack(spacing: 32) {
                    Divider()
                        .overlay(.coveLightGray)
                        .opacity(0.50)

                    HStack {
                        Button(action: { goTo(RouteFactory().newWalletSelect()) }) {
                            HStack(spacing: 20) {
                                Image(systemName: "wallet.bifold")
                                Text("Add Wallet")
                                    .font(.callout)
                            }
                            .foregroundColor(.white)
                        }

                        Spacer()
                    }

                    HStack {
                        Button(action: { goTo(Route.settings(.main)) }) {
                            HStack(spacing: 22) {
                                Image(systemName: "gear")
                                Text("Settings")
                                    .font(.callout)
                            }
                            .foregroundColor(.white)
                        }

                        Spacer()
                    }
                }
            }
        }
<<<<<<< HEAD
        .onAppear(perform: loadWallets)
        .onChange(of: app.isSidebarVisible) { _, isVisible in
            if isVisible { loadWallets() }
        }
        .onChange(of: app.routeId) { _, _ in
            loadWallets()
        }
=======
>>>>>>> 93ca2941
        .padding(20)
        .frame(maxWidth: .infinity)
        .background(.midnightBlue)
    }

    func goTo(_ route: Route) {
        withAnimation(.spring(response: 0.3, dampingFraction: 0.8)) {
            app.isSidebarVisible = false
        }

        Task {
            try? await Task.sleep(for: .milliseconds(200))
            await navigateRoute(route)
        }
    }

    private func navigateRouteOnMain(_ route: Route) {
        navigate(route)
    }

    private func navigateRoute(_ route: Route) async {
        do {
            if case let Route.selectedWallet(id: id) = route {
                try app.rust.selectWallet(id: id)
                return
            }

            if !app.hasWallets, route == Route.newWallet(.select) {
                app.resetRoute(to: [RouteFactory().newWalletSelect()])
                return
            }
        } catch {
            Log.error("Failed to select wallet \(error)")
        }

        navigateRouteOnMain(route)
    }

    private func loadWallets() {
        do {
            self.wallets = try Database().wallets().all()
        } catch {
            Log.error("Failed to get wallets \(error)")
        }
    }
}<|MERGE_RESOLUTION|>--- conflicted
+++ resolved
@@ -137,16 +137,6 @@
                 }
             }
         }
-<<<<<<< HEAD
-        .onAppear(perform: loadWallets)
-        .onChange(of: app.isSidebarVisible) { _, isVisible in
-            if isVisible { loadWallets() }
-        }
-        .onChange(of: app.routeId) { _, _ in
-            loadWallets()
-        }
-=======
->>>>>>> 93ca2941
         .padding(20)
         .frame(maxWidth: .infinity)
         .background(.midnightBlue)
