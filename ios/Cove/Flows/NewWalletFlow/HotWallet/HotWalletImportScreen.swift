//
//  HotWalletImportScreen.swift
//  Cove
//
//  Created by Praveen Perera on 6/18/24.
//

import SwiftUI

private let groupsOf = HotWalletImportScreen.GROUPS_OF

private enum AlertState: Equatable {
    case invalidWords
    case duplicateWallet(WalletId)
    case scanError(String)
}

private enum SheetState: Equatable {
    case qrCode
}

enum ImportFieldNumber: Int, Hashable, CaseIterable {
    case one
    case two
    case three
    case four
    case five
    case six
    case seven
    case eight
    case nine
    case ten
    case eleven
    case twelve
    case thirteen
    case fourteen
    case fifteen
    case sixteen
    case seventeen
    case eighteen
    case nineteen
    case twenty
    case twentyOne
    case twentyTwo
    case twentyThree
    case twentyFour

    //  0 index, covertr to field number
    var fieldNumber: Int {
        rawValue + 1
    }

    init(_ fieldNumber: Int) {
        self = Self(rawValue: fieldNumber - 1) ?? .one
    }

    init(_ fieldNumber: UInt8) {
        self = .init(Int(fieldNumber))
    }
}

// consts
extension HotWalletImportScreen {
    static let GROUPS_OF = 12
}

struct HotWalletImportScreen: View {
    @Environment(\.sizeCategory) var sizeCategory

    // public
    let autocomplete = Bip39AutoComplete()
    @State var numberOfWords: NumberOfBip39Words
    @State var importType: ImportType = .manual

    // private
    @Environment(\.navigate) private var navigate
    @Environment(AppManager.self) private var app

    @State private var tabIndex: Int = 0
    @FocusState var focusField: ImportFieldNumber?

    @State private var keyboardObserver = KeyboardObserver()

    private var accessoryHeight: CGFloat {
        switch sizeCategory {
        case .extraSmall, .small, .medium: 46
        case .large: 48
        case .extraLarge: 50
        case .extraExtraLarge: 52
        default: 54
        }
    }

    private var accessoryMinWidth: CGFloat {
        let maxWidth = screenWidth - 32
        let target: CGFloat = 240 // three-chip feel
        return min(maxWidth, target)
    }

    @State var manager: ImportWalletManager = .init()
    @State private var validator: WordValidator? = nil

    @State var enteredWords: [[String]] = [[]]
    @State var filteredSuggestions: [String] = []

    // alerts & sheets
    @State private var alertState: TaggedItem<AlertState>? = .none
    @State private var sheetState: TaggedItem<SheetState>? = .none

    // qr code scanning
    @Environment(\.dismiss) var dismiss
    @State private var scanner = QrScanner()
    @State private var scannedCode: TaggedString?
    @State private var scanComplete: Bool = false
    @State private var scanError: TaggedString?

    // nfc scanning
    @State private var nfcReader: NFCReader = .init()
    @State private var tasks: [Task<Void, any Error>] = []

    func initOnAppear() {
        nfcReader = NFCReader()

        switch importType {
        case .manual:
            let task = Task {
                try await Task.sleep(for: .milliseconds(800))
                focusField = .one
            }
            tasks.append(task)
        case .qr:
            sheetState = .init(.qrCode)
        case .nfc:
            let task = Task {
                try await Task.sleep(for: .milliseconds(200))
                await MainActor.run {
                    nfcReader.scan()
                }
            }

            tasks.append(task)
        }

        enteredWords = numberOfWords.inGroups(of: groupsOf)
    }

    var buttonIsDisabled: Bool {
        enteredWords[tabIndex].map { word in autocomplete.isValidWord(word: word) }.contains(
            false)
    }

    var isAllWordsValid: Bool {
        !enteredWords.joined().map { word in autocomplete.isValidWord(word: word) }.contains(
            false)
    }

    var lastIndex: Int {
        switch numberOfWords {
        case .twelve:
            1
        case .twentyFour:
            3
        }
    }

    private func handleScan(result: Result<ScanResult, ScanError>) {
        if case let .failure(error) = result {
            Log.error("Scan error: \(error.localizedDescription)")
            dismiss()
            return
        }

        guard case let .success(scanResult) = result else { return }
        let qr = StringOrData(scanResult.data)

        do {
            switch try scanner.scan(qr: qr) {
            case let .complete(multiFormat, haptic):
                haptic.trigger()
                // extract mnemonic words from the result
                if case let .mnemonic(mnemonic) = multiFormat {
                    let mnemonicString = mnemonic.words().joined(separator: " ")
                    if let words = try? groupedPlainWordsOf(mnemonic: mnemonicString, groups: UInt8(groupsOf)) {
                        setWords(words)
                    }
                } else {
                    sheetState = .none
                    app.alertState = TaggedItem(.general(
                        title: "Invalid QR Code",
                        message: "Please scan a valid seed phrase QR code"
                    ))
                }
                scanner.reset()

            case let .inProgress(_, haptic):
                // multi-part QR in progress - keep scanning
                haptic.trigger()
            }
        } catch {
            Log.error("Seed QR failed to scan: \(error.localizedDescription)")
            sheetState = .none
            scanner.reset()
        }
    }

    func importWallet() {
        do {
            let walletMetadata = try manager.rust.importWallet(enteredWords: enteredWords)
            try app.rust.selectWallet(id: walletMetadata.id)
            app.resetRoute(to: .selectedWallet(walletMetadata.id))
        } catch let error as ImportWalletError {
            switch error {
            case let .InvalidWordGroup(error):
                Log.debug("Invalid words: \(error)")
                alertState = .init(.invalidWords)
            case let .WalletAlreadyExists(walletId):
                alertState = .init(.duplicateWallet(walletId))
            case let .WalletImportError(error):
                Log.error("Import error: \(error)")
            case let .Keychain(keychainError):
                Log.error("Unable to save wallet to keychain: \(keychainError)")
            case let .Database(databaseError):
                Log.error("Unable to save wallet metadata to database: \(databaseError)")
            case let .BdkError(error):
                Log.error("Unable to import wallet: \(error)")
            }
        } catch {
            Log.error("Unknown error \(error)")
        }
    }

    func selectWordInKeyboard(_ word: String) {
        let focusFieldNumber = min(focusField?.fieldNumber ?? 1, numberOfWords.toWordCount())

        var (outerIndex, remainder) = focusFieldNumber.quotientAndRemainder(dividingBy: groupsOf)
        var innerIndex = remainder - 1

        // adjust for last word
        if innerIndex < 0 {
            innerIndex = groupsOf - 1
            outerIndex = outerIndex - 1
        }

        if innerIndex >= groupsOf || outerIndex > lastIndex || outerIndex < 0 || innerIndex < 0 {
            Log.error(
                "Something went wrong: innerIndex: \(innerIndex), outerIndex: \(outerIndex), lastIndex: \(lastIndex), focusField: \(focusFieldNumber)"
            )
            return
        }

        enteredWords[outerIndex][innerIndex] = word

        let newFocusFieldNumber = Int(
            autocomplete.nextFieldNumber(
                currentFieldNumber: UInt8(focusFieldNumber),
                enteredWords: enteredWords.flatMap(\.self)
            )
        )

        focusField = ImportFieldNumber(newFocusFieldNumber)

        // going to new page
        if (newFocusFieldNumber % groupsOf) == 1 {
            tabIndex = Int(newFocusFieldNumber / groupsOf)
        }

        filteredSuggestions = []
    }

    @ViewBuilder
    var KeyboardAutoCompleteView: some View {
        HStack {
            ForEach(filteredSuggestions, id: \.self) { word in
                Spacer()
                Button(word, action: { selectWordInKeyboard(word) })
                    .foregroundColor(.primary)

                Spacer()

                // only show divider in the middle
                if filteredSuggestions.count > 1, filteredSuggestions.last != word {
                    Divider()
                }
            }
        }
        .frame(maxWidth: .infinity)
    }

    @ViewBuilder
    var ImportButton: some View {
        Button("Import wallet") {
            importWallet()
        }
        .font(.subheadline)
        .fontWeight(.medium)
        .frame(maxWidth: .infinity)
        .contentShape(Rectangle())
        .padding(.vertical, 20)
        .background(Color.btnPrimary)
        .foregroundColor(.midnightBlue)
        .cornerRadius(10)
    }

    @ToolbarContentBuilder
    var ToolbarContent: some ToolbarContent {
        ToolbarItem(placement: .principal) {
            Text("Import Wallet")
                .font(.callout)
                .fontWeight(.semibold)
                .foregroundStyle(.white)
        }

        ToolbarItemGroup(placement: .topBarTrailing) {
            HStack(spacing: 5) {
                Button(action: nfcReader.scan) {
                    Image(systemName: "wave.3.right")
                        .font(.subheadline)
                        .foregroundColor(.white)
                }

                Button(action: { sheetState = .init(.qrCode) }) {
                    Image(systemName: "qrcode.viewfinder")
                        .font(.subheadline)
                        .foregroundColor(.white)
                }
            }
        }
    }

    var body: some View {
        GeometryReader { geometry in
            let bottomSafeArea = geometry.safeAreaInsets.bottom

            ZStack(alignment: .bottom) {
                MainContent

                if keyboardObserver.keyboardIsShowing, focusField != nil, !filteredSuggestions.isEmpty {
                    KeyboardToolbar
                        .offset(y: -(keyboardObserver.keyboardHeight - bottomSafeArea))
                        .transition(.opacity)
                        .animation(.easeInOut(duration: 0.2), value: filteredSuggestions.isEmpty)
                }
            }
            .frame(width: geometry.size.width, height: geometry.size.height)
        }
        .ignoresSafeArea(.keyboard)
    }

    @ViewBuilder
    private var KeyboardToolbar: some View {
        HStack {
            ForEach(filteredSuggestions, id: \.self) { word in
                Spacer()
                Button(word) { selectWordInKeyboard(word) }
                    .foregroundColor(.primary)
                Spacer()

                if filteredSuggestions.count > 1, filteredSuggestions.last != word {
                    Divider()
                }
            }
        }
        .frame(maxWidth: .infinity)
        .frame(height: accessoryHeight)
        .modifier(KeyboardToolbarStyleModifier())
    }

    @ViewBuilder
    var Card: some View {
        HotWalletImportCard(
            numberOfWords: numberOfWords,
            tabIndex: $tabIndex,
            enteredWords: $enteredWords,
            filteredSuggestions: $filteredSuggestions,
            focusField: $focusField
        )
    }

    @ViewBuilder
    var MainContent: some View {
        VStack {
            if !keyboardObserver.keyboardIsShowing {
                Spacer()
            }

            if isMiniDeviceOrLargeText(sizeCategory) {
                ScrollView {
                    Card
                        .frame(idealHeight: 300)
                }
                .scrollIndicators(.hidden)
            } else {
                Card
            }

            if numberOfWords == .twentyFour {
                DotMenuView(selected: tabIndex, size: 5, total: 2)
            }

            Spacer()

            ImportButton
        }
        .animation(.easeInOut(duration: 0.25), value: keyboardObserver.keyboardIsShowing)
        .padding()
        .padding(.bottom, 24)
        .toolbar { ToolbarContent }
        .sheet(item: $sheetState, content: SheetContent)
        .alert(
            alertTitle,
            isPresented: showingAlert,
            presenting: alertState,
            actions: { MyAlert($0).actions },
            message: { MyAlert($0).message }
        )
        .modifier(ConditionalTintModifier())
        .onAppear(perform: initOnAppear)
        .onChange(of: sheetState, initial: true) { oldState, newState in
            if oldState != nil, newState == nil {
                if enteredWords[0][0] == "" {
                    focusField = ImportFieldNumber(0)
                    return
                }

                let focusField =
                    autocomplete.nextFieldNumber(
                        currentFieldNumber: UInt8(1),
                        enteredWords: enteredWords.flatMap(\.self)
                    )

                self.focusField = ImportFieldNumber(focusField)
            }
        }
        .onChange(of: focusField, initial: false, onChangeFocusField)
        .onChange(of: nfcReader.scannedMessage, initial: false, onChangeNfcMessage)
        .onDisappear {
            focusField = nil
            nfcReader.resetReader()
            nfcReader.session = nil
            for task in tasks {
                task.cancel()
            }
        }
        .background(
            Image(.newWalletPattern)
                .resizable()
                .aspectRatio(contentMode: .fill)
                .frame(height: screenHeight * 0.75, alignment: .topTrailing)
                .frame(maxWidth: .infinity)
                .opacity(0.5)
        )
        .background(Color.midnightBlue)
        .tint(.white)
    }

    // MARK: Alerts

    private var showingAlert: Binding<Bool> {
        Binding(
            get: { alertState != nil },
            set: { if !$0 { alertState = .none } }
        )
    }

    private var alertTitle: String {
        guard let alertState else { return "Error" }
        return MyAlert(alertState).title
    }

    private func MyAlert(_ alert: TaggedItem<AlertState>) -> some AlertBuilderProtocol {
        let singleOkCancel = {
            Button("Ok", role: .cancel) {
                alertState = .none
            }
        }

        switch alert.item {
        case .invalidWords:
            return AlertBuilder(
                title: "Words not valid",
                message:
                "The words you entered does not create a valid wallet. Please check the words and try again.",
                actions: singleOkCancel
            )
        case let .duplicateWallet(walletId):
            return AlertBuilder(
                title: "Duplicate Wallet",
                message: "This wallet has already been imported!",
                actions: {
                    Button("OK", role: .cancel) {
                        alertState = .none
                        try? app.rust.selectWallet(id: walletId)
                        app.resetRoute(to: .selectedWallet(walletId))
                    }
                }
            )
        case let .scanError(error):
            return AlertBuilder(
                title: "Error Scanning QR Code",
                message: error,
                actions: singleOkCancel
            )
        }
    }

    // MARK: Sheet

    @ViewBuilder
    private func SheetContent(_ state: TaggedItem<SheetState>) -> some View {
        switch state.item {
        case .qrCode:
            ScannerView(
                codeTypes: [.qr],
                scanMode: .oncePerCode,
                scanInterval: 0.1
            ) { response in
                handleScan(result: response)
            }
            .ignoresSafeArea(.all)
        }
    }

    // MARK: OnChange Functions

    func onChangeFocusField(_ old: ImportFieldNumber?, _ new: ImportFieldNumber?) {
        // clear suggestions when focus changes
        filteredSuggestions = []

        // check if we should move to next page
        let focusFieldNumber = new?.fieldNumber ?? old?.fieldNumber ?? 1
        if (focusFieldNumber % groupsOf) == 1 {
            withAnimation {
                tabIndex = Int(focusFieldNumber / groupsOf)
            }
        }
    }

    func onChangeNfcMessage(_: NfcMessage?, _ new: NfcMessage?) {
        guard new != nil else { return }

        // try string first
        if let string = new?.string() {
            do {
                let words = try groupedPlainWordsOf(mnemonic: string, groups: UInt8(groupsOf))
                return setWords(words)
            } catch {
                Log.error("Error NFC word parsing: \(error)")
            }
        }

        // if string doesn't work, try data
        if let data = new?.data() {
            do {
                let seedQR = try SeedQr.newFromData(data: data)
                let words = seedQR.groupedPlainWords(groupsOf: UInt8(groupsOf))
                return setWords(words)
            } catch {
                Log.error("Error NFC word parsing from data: \(error)")
<<<<<<< HEAD
=======
            }
        }

        // both failed - show error
        app.alertState = TaggedItem(.general(
            title: "Invalid NFC Tag",
            message: "Please scan a valid seed phrase NFC tag"
        ))
    }

    func onChangeEnteredWords(_: [[String]], _ new: [[String]]) {
        // early exit if already set to true
        if hasStartedTyping {
            return
        }

        // check if user has started typing
        for group in new {
            for word in group {
                if !word.isEmpty {
                    hasStartedTyping = true
                    return
                }
>>>>>>> ebce2cfb
            }
        }

        // both failed - show error
        app.alertState = TaggedItem(.general(
            title: "Invalid NFC Tag",
            message: "Please scan a valid seed phrase NFC tag"
        ))
    }

    func setWords(_ words: [[String]]) {
        let numberOfWords = words.compactMap(\.count).reduce(0, +)
        switch numberOfWords {
        case 12: self.numberOfWords = .twelve
        case 24: self.numberOfWords = .twentyFour
        default:
            Log.warn("Invalid number of words: \(numberOfWords)")
            scanError = TaggedString(
                "Invalid number of words: \(numberOfWords), we only support 12 or 24 words")

            sheetState = .none
            return
        }

        // reset scanner and nfc reader on successful scan
        scanner.reset()
        nfcReader.resetReader()
        nfcReader.session = nil

        enteredWords = words
        sheetState = .none
        tabIndex = lastIndex
    }
}

private struct KeyboardToolbarStyleModifier: ViewModifier {
    func body(content: Content) -> some View {
        if #available(iOS 26, *) {
            content
                .background(Capsule().fill(.thickMaterial))
                .padding(.horizontal, 8)
        } else {
            content
                .background(Color(UIColor.secondarySystemBackground))
        }
    }
}

private struct DuplicateWalletItem: Identifiable {
    var id: UUID
    var walletId: WalletId
}

#Preview("12 Words") {
    NavigationStack {
        HotWalletImportScreen(numberOfWords: .twelve)
            .environment(AppManager.shared)
    }
}

#Preview("24 Words") {
    NavigationStack {
        HotWalletImportScreen(numberOfWords: .twentyFour)
            .environment(AppManager.shared)
    }
}<|MERGE_RESOLUTION|>--- conflicted
+++ resolved
@@ -6,6 +6,7 @@
 //
 
 import SwiftUI
+import UIKit
 
 private let groupsOf = HotWalletImportScreen.GROUPS_OF
 
@@ -77,9 +78,10 @@
     @Environment(AppManager.self) private var app
 
     @State private var tabIndex: Int = 0
+    @State private var hasStartedTyping: Bool = false
     @FocusState var focusField: ImportFieldNumber?
 
-    @State private var keyboardObserver = KeyboardObserver()
+    @StateObject private var keyboardAccessoryController: KeyboardAccessoryController = .init()
 
     private var accessoryHeight: CGFloat {
         switch sizeCategory {
@@ -95,6 +97,10 @@
         let maxWidth = screenWidth - 32
         let target: CGFloat = 240 // three-chip feel
         return min(maxWidth, target)
+    }
+
+    private var needsCustomToolbar: Bool {
+        if #available(iOS 26, *) { true } else { false }
     }
 
     @State var manager: ImportWalletManager = .init()
@@ -303,6 +309,19 @@
 
     @ToolbarContentBuilder
     var ToolbarContent: some ToolbarContent {
+        if !needsCustomToolbar, hasStartedTyping {
+            ToolbarItem(placement: .keyboard) {
+                KeyboardAutoCompleteView
+                    .foregroundStyle(.primary)
+                    .padding(.horizontal, 14)
+                    .padding(.vertical, 8)
+                    .opacity(!filteredSuggestions.isEmpty ? 1 : 0)
+                    .frame(minWidth: accessoryMinWidth, alignment: .center)
+                    .animation(.easeInOut(duration: 0.2), value: !filteredSuggestions.isEmpty)
+                    .allowsHitTesting(!filteredSuggestions.isEmpty)
+            }
+        }
+
         ToolbarItem(placement: .principal) {
             Text("Import Wallet")
                 .font(.callout)
@@ -328,41 +347,7 @@
     }
 
     var body: some View {
-        GeometryReader { geometry in
-            let bottomSafeArea = geometry.safeAreaInsets.bottom
-
-            ZStack(alignment: .bottom) {
-                MainContent
-
-                if keyboardObserver.keyboardIsShowing, focusField != nil, !filteredSuggestions.isEmpty {
-                    KeyboardToolbar
-                        .offset(y: -(keyboardObserver.keyboardHeight - bottomSafeArea))
-                        .transition(.opacity)
-                        .animation(.easeInOut(duration: 0.2), value: filteredSuggestions.isEmpty)
-                }
-            }
-            .frame(width: geometry.size.width, height: geometry.size.height)
-        }
-        .ignoresSafeArea(.keyboard)
-    }
-
-    @ViewBuilder
-    private var KeyboardToolbar: some View {
-        HStack {
-            ForEach(filteredSuggestions, id: \.self) { word in
-                Spacer()
-                Button(word) { selectWordInKeyboard(word) }
-                    .foregroundColor(.primary)
-                Spacer()
-
-                if filteredSuggestions.count > 1, filteredSuggestions.last != word {
-                    Divider()
-                }
-            }
-        }
-        .frame(maxWidth: .infinity)
-        .frame(height: accessoryHeight)
-        .modifier(KeyboardToolbarStyleModifier())
+        MainContent
     }
 
     @ViewBuilder
@@ -379,9 +364,7 @@
     @ViewBuilder
     var MainContent: some View {
         VStack {
-            if !keyboardObserver.keyboardIsShowing {
-                Spacer()
-            }
+            Spacer()
 
             if isMiniDeviceOrLargeText(sizeCategory) {
                 ScrollView {
@@ -401,7 +384,6 @@
 
             ImportButton
         }
-        .animation(.easeInOut(duration: 0.25), value: keyboardObserver.keyboardIsShowing)
         .padding()
         .padding(.bottom, 24)
         .toolbar { ToolbarContent }
@@ -433,6 +415,7 @@
         }
         .onChange(of: focusField, initial: false, onChangeFocusField)
         .onChange(of: nfcReader.scannedMessage, initial: false, onChangeNfcMessage)
+        .onChange(of: enteredWords, initial: false, onChangeEnteredWords)
         .onDisappear {
             focusField = nil
             nfcReader.resetReader()
@@ -450,6 +433,40 @@
                 .opacity(0.5)
         )
         .background(Color.midnightBlue)
+        .background {
+            if needsCustomToolbar {
+                KeyboardAccessoryHost(
+                    controller: keyboardAccessoryController,
+                    isVisible: focusField != nil,
+                    height: accessoryHeight
+                ) {
+                    HStack(spacing: 0) {
+                        Spacer(minLength: 8)
+                        ZStack {
+                            Capsule()
+                                .fill(.thickMaterial)
+                                .frame(minWidth: accessoryMinWidth, minHeight: accessoryHeight)
+                                .shadow(color: Color.black.opacity(0.18), radius: 8, x: 0, y: -1)
+
+                            KeyboardAutoCompleteView
+                                .foregroundStyle(.primary)
+                                .padding(.horizontal, 14)
+                                .padding(.vertical, 8)
+                                .opacity(!filteredSuggestions.isEmpty ? 1 : 0)
+                                .frame(minWidth: accessoryMinWidth, alignment: .center)
+                                .animation(.easeInOut(duration: 0.2), value: !filteredSuggestions.isEmpty)
+                                .allowsHitTesting(!filteredSuggestions.isEmpty)
+                        }
+
+                        Spacer(minLength: 8)
+                    }
+                    .padding(.horizontal, 12) // native toolbar side insets
+                    .frame(height: accessoryHeight, alignment: .center)
+                    .background(Color.midnightBlue)
+                    .contentShape(Rectangle())
+                }
+            }
+        }
         .tint(.white)
     }
 
@@ -556,8 +573,6 @@
                 return setWords(words)
             } catch {
                 Log.error("Error NFC word parsing from data: \(error)")
-<<<<<<< HEAD
-=======
             }
         }
 
@@ -581,15 +596,8 @@
                     hasStartedTyping = true
                     return
                 }
->>>>>>> ebce2cfb
-            }
-        }
-
-        // both failed - show error
-        app.alertState = TaggedItem(.general(
-            title: "Invalid NFC Tag",
-            message: "Please scan a valid seed phrase NFC tag"
-        ))
+            }
+        }
     }
 
     func setWords(_ words: [[String]]) {
@@ -617,19 +625,6 @@
     }
 }
 
-private struct KeyboardToolbarStyleModifier: ViewModifier {
-    func body(content: Content) -> some View {
-        if #available(iOS 26, *) {
-            content
-                .background(Capsule().fill(.thickMaterial))
-                .padding(.horizontal, 8)
-        } else {
-            content
-                .background(Color(UIColor.secondarySystemBackground))
-        }
-    }
-}
-
 private struct DuplicateWalletItem: Identifiable {
     var id: UUID
     var walletId: WalletId
