# Cove Architecture

## TL;DR

- The Rust crate in `rust/` is the single source of truth for wallet logic, networking, persistence, and hardware integrations. BDK is the main library powering all things bitcoin-related.
- SwiftUI (iOS) and Jetpack Compose (Android) UIs talk to the Rust core through “Managers”, lightweight view-models that own the generated FFI objects, subscribe to reconciliation callbacks, and expose platform-friendly state.
- All cross-platform bindings are generated with UniFFI via custom scripts that live in `scripts/` and Just recipes; `just build-ios` and `just build-android` rebuild the Rust core, regenerate bindings, and drop artifacts into the mobile projects.

---

## Table of Contents

- [Rust Core](#rust-core)
- [UniFFI Bindings](#uniffi-bindings)
- [Mobile Frontends](#mobile-frontends)
- [Extending the Core](#extending-the-core)
- [Quick Pointers](#quick-pointers)

> **Getting Started?** See [CONTRIBUTING.md](CONTRIBUTING.md) for setup instructions and development workflow.

---

## Rust Core

**Layout.** The top-level crate (`rust/src/lib.rs`) re-exports a collection of domain-focused modules (wallets, routing, hardware, fiat, etc.) plus internal crates under `rust/crates/`. Everything compiles into `libcove.{a,so}` and the `coveffi` cdylib specified in `rust/uniffi.toml`.

**Internal crates** (`rust/crates/`):

- `cove-bdk` - BDK wallet functionality wrappers
- `cove-bip39` - BIP39 mnemonic handling
- `cove-common` - Shared constants and utilities
- `cove-device` - Platform abstraction for keychain and device features
- `cove-macros` - Common Macros used by the other crates
- `cove-nfc` - NFC communication protocols
- `cove-tap-card` - TAPSIGNER/SATSCARD integration
- `cove-types` - Shared type definitions
- `cove-util` - General utilities (formatting, logging, result extensions)
- `uniffi_cli` - Custom UniFFI CLI wrapper for binding generation

**Async runtime.** The core is async-first: a Tokio runtime is initialised from the host app (`task::init_tokio`) and reused via a global `OnceLock`. Host apps must invoke `FfiApp::init_on_start` once after creating the app object (see the `.task { await app.rust.initOnStart() }` block in `ios/Cove/CoveApp.swift`) before dispatching actions so background tasks and caches spin up correctly.

**Actor system.** Long-lived concurrent components use `act-zero` actors spawned onto the shared Tokio runtime. Use `task::spawn_actor()` to create actors.

Key actors include:

- `WalletActor` (`rust/src/manager/wallet_manager/actor.rs`) - Manages wallet state and operations
- `WalletScanner` - Handles blockchain scanning and syncing

Actors are ideal for components that need to process messages sequentially, maintain internal state, and send reconciliation updates back to the UI when work completes.

**Singleton pattern.** Many core components use singleton patterns for global access, implemented via `OnceLock`, `LazyLock`, or `ArcSwap`. Creating new instances returns cheap clones (typically `Arc` clones) of the global singleton, similar to how `AppManager.shared` works on iOS or `AppManager.getInstance()` on Android. Key singletons include:

- `Database::global()` (`rust/src/database.rs`) - Database access via `OnceCell<ArcSwap<Database>>`. Calling `Database()` from Kotlin/Swift returns an `Arc` clone of the global instance.
- `App::global()` (`rust/src/app.rs`) - Application state and routing coordinator via `OnceCell<App>`.
- `FfiApp::global()` (`rust/src/app.rs`) - FFI wrapper for app, always returns a new `Arc<Self>` that accesses `App::global()`.
- `AUTH_MANAGER` (`rust/src/manager/auth_manager.rs`) - Authentication manager via `LazyLock<Arc<RustAuthManager>>`.
- `Keychain::global()` (`rust/crates/cove-device/src/keychain.rs`) - Platform keychain access via `OnceCell`, initialized once by the host app.
- `Device::global()` (`rust/crates/cove-device/src/device.rs`) - Device capabilities access via `OnceCell`, initialized once by the host app.
- `FIAT_CLIENT` (`rust/src/fiat/client.rs`) - Price fetching client via `LazyLock<FiatClient>`.
- `FEE_CLIENT` (`rust/src/fee_client.rs`) - Fee estimation client via `LazyLock<FeeClient>`.
- `PRICES` & `FEES` - Thread-safe cached data via `LazyLock<ArcSwap<Option<T>>>` for lock-free reads with atomic updates.

This pattern is used throughout the codebase for shared resources and is safe to use from any thread. Platform code mirrors this with `AppManager.shared` (iOS) and `AppManager.getInstance()` (Android).

**State reconciliation.** Each manager module owns a `flume` channel pair. Rust emits typed `…ReconcileMessage` enums through the channel, and the generated FFI surface forwards them to the platform reconcilers. Platform managers should call `listen_for_updates` immediately after instantiating their Rust counterpart (e.g. `AppManager` in `ios/Cove/AppManager.swift`) so no reconciliation messages are missed. Long-lived managers (wallet, send flow, auth) also keep shared state in `Arc<RwLock<_>>` structures so the reconciler can request snapshots.

**Routing & application shell.** `rust/src/app.rs` defines `App`, the singleton that coordinates routing, fees/prices, network selection, and terms acceptance. Its `FfiApp` wrapper implements the UniFFI object exposed to the UI. Route updates use `AppStateReconcileMessage` callbacks to keep Kotlin/Swift state in sync.

**Persistence.** Non-sensitive data is stored with [`redb`](https://crates.io/crates/redb) (`rust/src/database.rs`). Database file defaults to `$ROOT_DATA_DIR/cove.db` where `ROOT_DATA_DIR` is defined in `cove-common/src/consts.rs`.

**Database tables:**

- `GlobalFlagTable` - Feature flags and terms acceptance status
- `GlobalConfigTable` - Network selection, node configuration, color scheme preferences
- `GlobalCacheTable` - Cached data for performance optimization
- `WalletsTable` - Wallet metadata and configuration
- `UnsignedTransactionsTable` - Pending transactions awaiting signature
- `HistoricalPriceTable` - Historical price data for fiat conversions

**Keychain.** Secrets are stored in OS-native keychains via the `KeychainAccess` trait (`rust/crates/cove-device/src/keychain.rs`). This is a UniFFI callback interface that platform code implements - iOS provides the implementation using the iOS Keychain, and Android uses Android KeyStore. Rust code accesses it via `Keychain::global()`, which internally delegates to the platform implementation. The keychain supports encryption/decryption through the `Cryptor` from `cove-util`.

**Wallet & hardware integrations.** BDK powers transaction management (`rust/src/wallet`, `rust/src/transaction`). TAPSIGNER/SATSCARD + NFC flows live in `rust/src/tap_card` and the dedicated crates under `rust/crates/`. The utilities crate (`cove-util`) concentrates helpers such as result extensions, formatting, and logging.

---

## UniFFI Bindings

- `rust/uniffi.toml` names the shared library (`coveffi`) and the Kotlin package (`org.bitcoinppl.cove_core`).
- `cargo run -p uniffi_cli` invokes the custom CLI wrapper that ships with this repo (`rust/crates/uniffi_cli`). The CLI understands both Swift and Kotlin targets and emits consistent module names (`cove_core_ffi`, `cove.kt`).
- **Binding generation flow:**
  - First, bindings are generated into `rust/bindings/` (intermediate, temporary location)
  - Swift: Copied from `rust/bindings/*.swift` → `ios/CoveCore/Sources/CoveCore/generated/`
  - Kotlin: Copied from `rust/bindings/kotlin/` → `android/app/src/main/java/org/bitcoinppl/cove_core/`
  - The build scripts (`scripts/build-ios.sh`, `scripts/build-android.sh`) handle this copying automatically

**Android-specific notes:**

- UniFFI automatically transforms Rust error types ending in `Error` to `Exception` when generating Kotlin bindings (e.g., `SendFlowError` becomes `SendFlowException`). This is standard Kotlin convention where exceptions extend `kotlin.Exception`.
- Rust enum variants use **tuple-style** (unnamed fields), which UniFFI translates to generic `v1`, `v2`, `v3` field names in Kotlin (e.g., `RouteUpdated(Vec<Route>)` becomes `data class RouteUpdated(val v1: List<Route>)`). In contrast, struct-style variants with named fields preserve those names (e.g., `WrongNetwork { address: String, validFor: Network, current: Network }` becomes `data class WrongNetwork(val address: String, val validFor: Network, val current: Network)`).
- When you change any exported API (new method, enum, record), rebuild bindings through the `just` recipes described below so the mobile projects pick up the new code.

---

## Mobile Frontends

> We aim for shared structure and terminology across platforms (same manager names, reconcile shapes, etc.) while still embracing each platform's native idioms for UI, navigation, typography, and interactions. Think "consistent architecture, platform-native experience."

**Platform-specific UI examples:**
- Settings rows: iOS favors inset grouped lists with `NavigationLink` chevrons, while Android uses full-width Material list items with ripple feedback and trailing metadata icons instead of chevrons.
- Toggles: SwiftUI `Toggle` mirrors the iOS switch with a circular thumb and elastic animation; Compose uses `Switch` with a rectangular track, Material colors, and larger touch ripples.
- Typography: iOS leans on SF Pro text styles (Title, Body, Footnote) and tighter letter spacing; Android uses Material 3 `TitleLarge`, `BodyMedium`, etc., aligning baseline grids to 4dp spacing.
- Background treatments: iOS often uses blurred/grouped surfaces floating above a tinted system background; Android prefers flat `colorSurface` backgrounds with tonal elevation for cards or sections so dynamic color and dark theme transitions stay consistent.

### iOS (SwiftUI)

- The Swift Package `ios/CoveCore` wraps the generated bindings. `scripts/build-ios.sh` creates an XCFramework (`cove_core_ffi.xcframework`) and deposits generated Swift sources into the package.
- `AppManager` (`ios/Cove/AppManager.swift`) is a singleton `@Observable` class that owns `FfiApp`, manages routing, and lazily instantiates other managers (wallet, send flow, etc.). Each manager wraps its `Rust…Manager` counterpart, registers itself as a reconciler, and updates SwiftUI-observable state on the main actor.
- UI modules inject managers with `@Environment` or direct initialisers and call `dispatch(...)` for Rust-side actions. Reconcilers run updates on the main actor to keep SwiftUI safe.

### Android (Jetpack Compose)

- Compose screens obtain managers via `remember { ImportWalletManager() }` or DI and interact with them the same way SwiftUI does. The generated bindings (`android/app/src/main/java/org/bitcoinppl/cove_core/cove.kt`) expose suspending functions and listener hooks.
- Each Kotlin manager implements the generated `FfiReconcile` interface and creates its own lifecycle-aware coroutine scope (`Dispatchers.Main` + `SupervisorJob`). In `init`, managers create their Rust counterpart, call `listenForUpdates(this)`, and implement `reconcile(...)` to update Compose state or emit side-effects.
- Shared navigation mirrors the Rust router: `RouterManager` listens for `RouteUpdated` events from the core and reconciles Compose navigation stacks.

**State management patterns:**

- **Use callbacks, not MutableState parameters**: While iOS uses `@Binding` extensively for two-way state binding, Android/Compose follows the "state down, events up" pattern with callbacks. Composables should accept value parameters (e.g., `value: String`) and callback parameters (e.g., `onValueChange: (String) -> Unit`), never `MutableState<T>` parameters.
- **Why callbacks?** This follows official Android guidelines, matches standard library components (`TextField`, `Switch`, etc.), maintains unidirectional data flow, and makes previews easier. The codebase uses callbacks in 99% of components.
- **Bidirectional sync**: When a child component needs to both read and write parent state, use `LaunchedEffect(parentValue) { childValue = parentValue }` to sync changes from parent to child, and callbacks to notify parent of child changes. While this creates boilerplate (~8 lines per field), it's the idiomatic Android pattern.
- **Example pattern**:
  ```kotlin
  @Composable
  fun MyComponent(
      value: String,              // state down
      onValueChange: (String) -> Unit,  // events up
  ) {
      var localValue by remember { mutableStateOf(value) }
      LaunchedEffect(value) { localValue = value }  // sync parent → child

      TextField(
          value = localValue,
          onValueChange = {
              localValue = it
              onValueChange(it)  // notify parent
          }
      )
  }
  ```

<<<<<<< HEAD
**Compose ↔ iOS parity patterns:** For detailed guidance on matching iOS behavior in Compose (opacity, text colors, button centering, AutoSizeText, etc.), see [docs/COMPOSE_IOS_PARITY.md](docs/COMPOSE_IOS_PARITY.md).
=======
**iOS ↔ Android parity patterns:** For detailed guidance on matching behavior across platforms (opacity, text colors, button centering, NFC scanning UI, etc.), see [docs/IOS_ANDROID_PARITY.md](docs/IOS_ANDROID_PARITY.md).
>>>>>>> 202b5d98

### Manager Pattern (cross-platform)

1. UI calls `manager.dispatch(action)` or a helper method (e.g. `importWallet`).
2. The Swift/Kotlin manager forwards the call to `Rust…Manager` through the generated bindings.
3. Rust mutates state, enqueues reconciliation messages, and optionally writes to redb or the keychain.
4. The reconcilers on the UI thread receive the message and update observable state, triggering re-render.

This pattern keeps business logic and validation centralized in Rust while giving each platform idiomatic state containers.

---

## Extending the Core

- **New manager / feature flow:** Create a Rust manager module under `rust/src/manager/`, define its state, actions, and reconcile messages, and export it with `#[uniffi::export]`. Implement the matching Swift/Kotlin manager classes that conform to the generated `…Reconciler` protocol/interface.
- **Routing additions:** Extend `rust/src/router.rs` enums, expose necessary helpers on `FfiApp`, and update the `RouterManager` on both platforms to handle the new routes.
- **Database schema changes:** Update the relevant table builders under `rust/src/database/`. Because redb uses typed tables, add migration logic or regenerate tables as needed, and expose read/write helpers through UniFFI.
- **Async work:** Prefer spawning onto the shared Tokio runtime via `task::spawn`. If the work belongs to a long-lived component, consider using an `act-zero` actor so you can push reconciliation messages back to the UI on completion.

---

## Quick Pointers

- Rust exports live in `rust/src/**` and the supporting crates under `rust/crates/`.
- Swift bindings land in `ios/CoveCore/Sources/CoveCore/generated/`; Kotlin bindings live (after copy) under `android/app/src/main/java/org/bitcoinppl/cove_core/`.
- Database file defaults to `$ROOT_DATA_DIR/cove.db` (see `cove_common::consts::ROOT_DATA_DIR`).
- Hardware / NFC helpers: `rust/crates/cove-device`, `rust/src/tap_card/`, and platform shims in `ios/Cove/FFI/` plus Android's `org.bitcoinppl.cove_core` package.<|MERGE_RESOLUTION|>--- conflicted
+++ resolved
@@ -148,11 +148,7 @@
   }
   ```
 
-<<<<<<< HEAD
-**Compose ↔ iOS parity patterns:** For detailed guidance on matching iOS behavior in Compose (opacity, text colors, button centering, AutoSizeText, etc.), see [docs/COMPOSE_IOS_PARITY.md](docs/COMPOSE_IOS_PARITY.md).
-=======
 **iOS ↔ Android parity patterns:** For detailed guidance on matching behavior across platforms (opacity, text colors, button centering, NFC scanning UI, etc.), see [docs/IOS_ANDROID_PARITY.md](docs/IOS_ANDROID_PARITY.md).
->>>>>>> 202b5d98
 
 ### Manager Pattern (cross-platform)
 
